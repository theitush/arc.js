--- conflicted
+++ resolved
@@ -25,14 +25,11 @@
   it('runs correctly through the stages', async () => {
 
     const beneficiary = '0xffcf8fdee72ac11b5c542428b35eef5769c409f0'
-<<<<<<< HEAD
-    if (!arc.web3) throw new Error('Web3 provider not set')
+    if (!arc.web3) {
+      throw new Error('Web3 provider not set')
+    }
     const accounts = await arc.web3.listAccounts()
-    const state = await executedProposal.fetchStaticState()
-=======
-    const accounts = arc.accounts
     const state = await executedProposal.fetchState()
->>>>>>> 90289001
     const schemeAddress = state.scheme.address
 
     const options = {
