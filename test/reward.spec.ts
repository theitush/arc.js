import { first } from 'rxjs/operators'
import { Arc } from '../src/arc'
import { DAO } from '../src/dao'
import { IProposalType, Proposal } from '../src/proposal'
import { Reward } from '../src/reward'
import { getTestAddresses, getTestDAO, ITestAddresses, newArc, toWei } from './utils'

/**
 * Reward test
 */
describe('Reward', () => {

  let arc: Arc
  let testAddresses: ITestAddresses
  let dao: DAO

  beforeAll(async () => {
    arc = await newArc()
    testAddresses = getTestAddresses()
    dao = await getTestDAO()
  })

  it('Reward is instantiable', () => {
    const id = 'some-id'
    const reward = new Reward(id, arc)
    expect(reward).toBeInstanceOf(Reward)
  })

  it('Rewards are searchable', async () => {

    // create a proposal with some rewards
    const beneficiary = '0xffcf8fdee72ac11b5c542428b35eef5769c409f0'
    const state = await dao.createProposal({
      beneficiary,
      dao: dao.address,
      ethReward: toWei('300'),
      externalTokenAddress: undefined,
      externalTokenReward: toWei('0'),
      nativeTokenReward: toWei('1'),
      scheme: testAddresses.base.ContributionReward
    }).send()
    const proposal = state.result as Proposal

    expect(proposal).toBeDefined()

<<<<<<< HEAD
    let result: any[]
    result = await Reward.search({}, arc)
=======
    let result
    result = await Reward.search(arc)
>>>>>>> bddde07a
        .pipe(first()).toPromise()
    expect(result.length).toBeGreaterThan(0)
    //
    // result = await Reward.search({proposal: proposal.id}, arc)
    //     .pipe(first()).toPromise()
    // expect(result.length).toEqual(1)

    // search does not care about case in the address
    result = await Reward.search(arc, {beneficiary})
        .pipe(first()).toPromise()
    expect(result.length).toBeGreaterThan(0)

    result = await Reward.search(arc, {beneficiary: arc.web3.utils.toChecksumAddress(beneficiary)})
        .pipe(first()).toPromise()
    expect(result.length).toBeGreaterThan(0)

    expect(() => Reward.search(arc, {beneficiary: ''})).toThrowError(
      /not a valid address/i
    )

  })
})<|MERGE_RESOLUTION|>--- conflicted
+++ resolved
@@ -43,13 +43,8 @@
 
     expect(proposal).toBeDefined()
 
-<<<<<<< HEAD
-    let result: any[]
-    result = await Reward.search({}, arc)
-=======
     let result
     result = await Reward.search(arc)
->>>>>>> bddde07a
         .pipe(first()).toPromise()
     expect(result.length).toBeGreaterThan(0)
     //
