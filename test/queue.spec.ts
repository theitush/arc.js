import { first } from 'rxjs/operators'
import { Arc } from '../src/arc'
import { DAO } from '../src/dao'
import { Queue } from '../src/queue'
import { getTestAddresses, getTestDAO, ITestAddresses,  newArc } from './utils'

jest.setTimeout(20000)

/**
 * Queue test
 */
describe('Queue', () => {

  let arc: Arc
  let addresses: ITestAddresses
  let dao: DAO

  beforeAll(async () => {
    arc = await newArc()
    addresses = await getTestAddresses(arc)
    dao = await getTestDAO()
  })

  it('Queue is instantiable', () => {
    const queue = new Queue(
      arc,
      '0x1234id',
      new DAO(arc, '0x124daoAddress'),
    )
    expect(queue).toBeInstanceOf(Queue)
  })

  it('Queues are searchable', async () => {
    let result: Queue[]
    result = await Queue.search(arc, {where: {dao: dao.id}})
        .pipe(first()).toPromise()
    // TODO: we should expect 3 queus here, see https://github.com/daostack/subgraph/issues/195
    expect(result.length).toBeGreaterThanOrEqual(2)

  })

  it('Queue.state() is working', async () => {
    const result = await Queue.search(arc, {where: {dao: dao.id}})
        .pipe(first()).toPromise()

    const queue = result[0]
    const state = await queue.fetchState()
    expect(state).toMatchObject({
      id: queue.id
    })
  })

  it('Queue.state() should be equal to proposal.state().queue', async () => {
    const { queuedProposalId } = addresses.test
    const proposal = await dao.proposal(queuedProposalId)
<<<<<<< HEAD
    const proposalState = await proposal.state().pipe(first()).toPromise()
    const queue = new Queue(arc, proposalState.queue.id, proposalState.queue.dao)
    const queueState = await queue.state().pipe(first()).toPromise()
=======
    const proposalState = await proposal.fetchState()
    const queue = new Queue(proposalState.queue.id, proposalState.queue.dao, arc)
    const queueState = await queue.fetchState()
>>>>>>> 90289001
    expect(proposalState.queue).toEqual(queueState)
  })

  it('paging and sorting works', async () => {
    const ls1 = await Queue.search(arc, { first: 3, orderBy: 'id' }).pipe(first()).toPromise()
    expect(ls1.length).toEqual(3)
    expect(ls1[0].id <= ls1[1].id).toBeTruthy()

    const ls2 = await Queue.search(arc, { first: 2, skip: 2, orderBy: 'id' }).pipe(first()).toPromise()
    expect(ls2.length).toEqual(2)
    expect(ls1[2].id).toEqual(ls2[0].id)

    const ls3 = await Queue.search(arc, {  orderBy: 'id', orderDirection: 'desc'}).pipe(first()).toPromise()
    expect(ls3[0].id >= ls3[1].id).toBeTruthy()
  })
})<|MERGE_RESOLUTION|>--- conflicted
+++ resolved
@@ -53,15 +53,9 @@
   it('Queue.state() should be equal to proposal.state().queue', async () => {
     const { queuedProposalId } = addresses.test
     const proposal = await dao.proposal(queuedProposalId)
-<<<<<<< HEAD
-    const proposalState = await proposal.state().pipe(first()).toPromise()
+    const proposalState = await proposal.fetchState()
     const queue = new Queue(arc, proposalState.queue.id, proposalState.queue.dao)
-    const queueState = await queue.state().pipe(first()).toPromise()
-=======
-    const proposalState = await proposal.fetchState()
-    const queue = new Queue(proposalState.queue.id, proposalState.queue.dao, arc)
     const queueState = await queue.fetchState()
->>>>>>> 90289001
     expect(proposalState.queue).toEqual(queueState)
   })
 
