--- conflicted
+++ resolved
@@ -1,4 +1,3 @@
-import { BN } from './utils'
 import { Arc } from '../src/arc'
 import {
   IProposalStage,
@@ -6,11 +5,7 @@
   IProposalType,
   Proposal
   } from '../src/proposal'
-<<<<<<< HEAD
-import {   IGenericScheme } from '../src/schemes/genericScheme'
-import { getWeb3Options } from '../src/utils'
-=======
->>>>>>> 15ef5cb5
+
 import { createAProposal, getContractAddressesFromMigration, getTestDAO, newArc,
   voteToAcceptProposal, waitUntilTrue } from './utils'
 
