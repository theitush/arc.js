import { first } from 'rxjs/operators'
<<<<<<< HEAD
import { Arc, DAO, Event, IEventState, IEventStaticState, Proposal } from '../src'
=======
import { Arc, DAO, Event, IEventState, Proposal } from '../src'
>>>>>>> 90289001
import { getTestAddresses, getTestDAO, ITestAddresses, newArc, toWei, waitUntilTrue } from './utils'

jest.setTimeout(20000)

/**
 * Event test
 */
describe('Event', () => {

  let arc: Arc
  let testAddresses: ITestAddresses
  let dao: DAO

  beforeAll(async () => {
    arc = await newArc()
    testAddresses = getTestAddresses(arc)
    dao = await getTestDAO()
  })

  it('Event is instantiable', () => {
    const id = 'some-id'
    const event = new Event(arc, id)
    expect(event).toBeInstanceOf(Event)
  })

  it('Events are searchable and have a state', async () => {

    // create a proposal with some events
    const beneficiary = '0xffcf8fdee72ac11b5c542428b35eef5769c409f0'
    const state = await dao.createProposal({
      beneficiary,
      dao: dao.id,
      ethReward: toWei('300'),
      externalTokenAddress: undefined,
      externalTokenReward: toWei('0'),
      nativeTokenReward: toWei('1'),
      scheme: testAddresses.base.ContributionReward,
      title: 'a-title'
    }).send()
    const proposal = state.result as Proposal

    expect(proposal).toBeDefined()

    let result: Event[] = []

    await waitUntilTrue(async () => {
      result = await Event.search(arc, { where: {proposal: proposal.id}}, {fetchPolicy: 'no-cache'})
        .pipe(first()).toPromise()
      return result.length > 0
    })
    expect(result.length).toEqual(1)
    const event = result[0]
    const eventState = await event.fetchState()

    expect(eventState).toMatchObject({
      dao: dao.id,
      data: {title: 'a-title'},
      id: event.id,
      proposal: proposal.id,
      type: 'NewProposal'
    })

    expect(() => Event.search(arc, {where: {dao: ''}})).toThrowError(
      /not a valid address/i
    )
    result = await Event.search(arc, { where: {dao: dao.id}})
        .pipe(first()).toPromise()
    const allEvents = await Event.search(arc, {first: 1000}).pipe(first()).toPromise()
    expect(allEvents.length).toBeGreaterThan(result.length)

  })

  it('paging and sorting works', async () => {
    const ls1 = await Event.search(arc, { first: 3, orderBy: 'id' }).pipe(first()).toPromise()
    expect(ls1.length).toEqual(3)
    expect(Number(ls1[0].id)).toBeLessThan(Number(ls1[1].id))

    const ls2 = await Event.search(arc, { first: 2, skip: 2, orderBy: 'id' }).pipe(first()).toPromise()
    expect(ls2.length).toEqual(2)
    expect(Number(ls1[2].id)).toEqual(Number(ls2[0].id))

    const ls3 = await Event.search(arc, {  orderBy: 'id', orderDirection: 'desc'}).pipe(first()).toPromise()
    expect(Number(ls3[0].id)).toBeGreaterThanOrEqual(Number(ls3[1].id))
  })

  it('fetchState works as expected', async () => {
    const events = await Event.search(arc).pipe(first()).toPromise()
    const event = events[0]
    // State should be set on search
    expect(event.coreState).toBeTruthy()

    // for events, the State is quel to the event state
    const state = await event.fetchState()
    expect(state).toEqual(event.coreState)

<<<<<<< HEAD
    const eventFromId = new Event(arc, event.id)
    expect(eventFromId.staticState).not.toBeTruthy()
    await eventFromId.fetchStaticState()
    expect(eventFromId.staticState).toBeTruthy()
    const  eventFromStaticState = new Event(arc, event.staticState as IEventState)
    expect(eventFromStaticState.staticState).toBeTruthy()
=======
    const eventFromId = new Event(event.id, arc)
    expect(eventFromId.coreState).not.toBeTruthy()
    await eventFromId.fetchState()
    expect(eventFromId.coreState).toBeTruthy()
    const  eventFromState = new Event(event.coreState as IEventState, arc)
    expect(eventFromState.coreState).toBeTruthy()
>>>>>>> 90289001
  })

  it('arc.events() works', async () => {
    const eventsWithProposal = await arc.events({where: {proposal_not: null}}).pipe(first()).toPromise()
    expect(eventsWithProposal.length).toBeGreaterThan(1)
    const events1 = await arc
      .events({where: {proposal_in: [
        (eventsWithProposal[0].coreState as IEventState).proposal,
        (eventsWithProposal[1].coreState as IEventState).proposal
      ]}})
      .pipe(first()).toPromise()
    expect(events1.length).toBeGreaterThanOrEqual(2)
    expect(events1.length).toBeLessThan(eventsWithProposal.length)

    const eventsWithDAO = await arc.events({where: {proposal_not: null}}).pipe(first()).toPromise()
    expect(eventsWithDAO.length).toBeGreaterThan(1)
    const events2 = await arc
      .events({where: {dao_in: [
        (eventsWithDAO[0].coreState as IEventState).dao,
        (eventsWithDAO[1].coreState as IEventState).dao
      ]}})
      .pipe(first()).toPromise()
    expect(events2.length).toBeGreaterThanOrEqual(2)

    const eventsWithUser = await arc.events({where: {user_not: null}}).pipe(first()).toPromise()
    expect(eventsWithUser.length).toBeGreaterThan(1)
    const events3 = await arc
      .events({where: {user_in: [
        (eventsWithUser[0].coreState as IEventState).user,
        (eventsWithUser[1].coreState as IEventState).user
      ]}})
      .pipe(first()).toPromise()
    expect(events3.length).toBeGreaterThanOrEqual(2)

  })
})<|MERGE_RESOLUTION|>--- conflicted
+++ resolved
@@ -1,9 +1,5 @@
 import { first } from 'rxjs/operators'
-<<<<<<< HEAD
-import { Arc, DAO, Event, IEventState, IEventStaticState, Proposal } from '../src'
-=======
 import { Arc, DAO, Event, IEventState, Proposal } from '../src'
->>>>>>> 90289001
 import { getTestAddresses, getTestDAO, ITestAddresses, newArc, toWei, waitUntilTrue } from './utils'
 
 jest.setTimeout(20000)
@@ -99,21 +95,12 @@
     const state = await event.fetchState()
     expect(state).toEqual(event.coreState)
 
-<<<<<<< HEAD
     const eventFromId = new Event(arc, event.id)
-    expect(eventFromId.staticState).not.toBeTruthy()
-    await eventFromId.fetchStaticState()
-    expect(eventFromId.staticState).toBeTruthy()
-    const  eventFromStaticState = new Event(arc, event.staticState as IEventState)
-    expect(eventFromStaticState.staticState).toBeTruthy()
-=======
-    const eventFromId = new Event(event.id, arc)
     expect(eventFromId.coreState).not.toBeTruthy()
     await eventFromId.fetchState()
     expect(eventFromId.coreState).toBeTruthy()
-    const  eventFromState = new Event(event.coreState as IEventState, arc)
+    const  eventFromState = new Event(arc, event.coreState)
     expect(eventFromState.coreState).toBeTruthy()
->>>>>>> 90289001
   })
 
   it('arc.events() works', async () => {
