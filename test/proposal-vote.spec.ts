import { first } from 'rxjs/operators'
import { Arc } from '../src/arc'
import { DAO } from '../src/dao'
import { IProposalOutcome, Proposal } from '../src/proposal'
import { Vote } from '../src/vote'
import { createAProposal, firstResult,
  getTestAddresses, getTestDAO, ITestAddresses,
  newArc, waitUntilTrue } from './utils'

jest.setTimeout(60000)

describe('Vote on a ContributionReward', () => {

  let arc: Arc
  let addresses: ITestAddresses
  let dao: DAO
  let executedProposal: Proposal

  beforeAll(async () => {
    arc = await newArc()
    addresses = await getTestAddresses(arc)
    dao = await getTestDAO()
    const { executedProposalId} = addresses.test
    executedProposal = await dao.proposal(executedProposalId)
    })

  it('works and gets indexed', async () => {
    const proposal = await createAProposal()
    const voteResponse = await proposal.vote(IProposalOutcome.Pass).send()
<<<<<<< HEAD
    const voteState0 = await (voteResponse.result as Vote).fetchStaticState()
=======
    const voteState0 = await voteResponse.result.fetchState()
>>>>>>> 90289001
    expect(voteState0).toMatchObject({
      outcome : IProposalOutcome.Pass
    })

    let votes: Vote[] = []

    const voteIsIndexed = async () => {
      // we pass no-cache to make sure we hit the server on each request
      votes = await Vote.search(arc, {where: {proposal: proposal.id}}, { fetchPolicy: 'no-cache' })
        .pipe(first()).toPromise()
      return votes.length > 0
    }
    await waitUntilTrue(voteIsIndexed)

    expect(votes.length).toEqual(1)
    const vote = votes[0]
    const voteState = await vote.fetchState()
    expect(voteState.proposal).toEqual(proposal.id)
    expect(voteState.outcome).toEqual(IProposalOutcome.Pass)
  })

  it('voting twice will not complain', async () => {
    const proposal = await createAProposal()
    await proposal.vote(IProposalOutcome.Pass).send()
    await proposal.vote(IProposalOutcome.Pass).send()
  })

  it('vote gets correctly indexed on the proposal entity', async () => {
    const proposal = await createAProposal()

    const voteHistory: Vote[][] = []
    proposal.votes().subscribe((next: Vote[]) => {
      voteHistory.push(next)
    })
    const lastVotes = () => {
      if (voteHistory.length > 0) {
       return voteHistory[voteHistory.length - 1]
     } else {
       return []
     }
    }
    await proposal.vote(IProposalOutcome.Pass).send()
    await waitUntilTrue(() => {
      const ls = lastVotes()
      return ls.length > 0
    })
    const state = await lastVotes()[0].fetchState()
    expect(state.outcome).toEqual(IProposalOutcome.Pass)
  })

  it('throws a meaningful error if the proposal does not exist', async () => {
    // a non-existing proposal
    const proposal = new Proposal(
      arc,
      '0x1aec6c8a3776b1eb867c68bccc2bf8b1178c47d7b6a5387cf958c7952da267c2',
    )

    if (!arc.web3) throw new Error('Web3 provider not set')
    proposal.context.defaultAccount = await arc.web3.getSigner(2).getAddress()
    await expect(proposal.vote(IProposalOutcome.Pass).send()).rejects.toThrow(
      // TODO: uncomment when Ethers.js supports revert reasons, see thread:
      // https://github.com/ethers-io/ethers.js/issues/446
      /*/No proposal/i*/
    )
  })

  it('throws a meaningful error if the proposal was already executed', async () => {

    await expect(executedProposal.execute().send()).rejects.toThrow(
      // TODO: uncomment when Ethers.js supports revert reasons, see thread:
      // https://github.com/ethers-io/ethers.js/issues/446
      /*/already executed/i*/
    )

    await expect(executedProposal.vote(IProposalOutcome.Pass).send()).rejects.toThrow(
      // TODO: uncomment when Ethers.js supports revert reasons, see thread:
      // https://github.com/ethers-io/ethers.js/issues/446
      /*/already executed/i*/
    )
  })

  it('handles the case of voting without reputation nicely', async () => {
    // TODO: write this test!
    const proposal = await createAProposal()
    if (!arc.web3) throw new Error('Web3 provider not set')
    const accounts = await arc.web3.listAccounts()
    const accountWithNoRep = accounts[6]
    const reputation = await firstResult(dao.nativeReputation())
    const balance = await firstResult(reputation.reputationOf(accountWithNoRep))
    expect(balance.toString()).toEqual('0')
    arc.setAccount(accountWithNoRep) // a fake address
    await proposal.vote(IProposalOutcome.Pass)
    arc.setAccount(accounts[0])
  })

})<|MERGE_RESOLUTION|>--- conflicted
+++ resolved
@@ -27,11 +27,7 @@
   it('works and gets indexed', async () => {
     const proposal = await createAProposal()
     const voteResponse = await proposal.vote(IProposalOutcome.Pass).send()
-<<<<<<< HEAD
-    const voteState0 = await (voteResponse.result as Vote).fetchStaticState()
-=======
     const voteState0 = await voteResponse.result.fetchState()
->>>>>>> 90289001
     expect(voteState0).toMatchObject({
       outcome : IProposalOutcome.Pass
     })
