import { first } from 'rxjs/operators'
import { Arc } from '../src/arc'
import { DAO } from '../src/dao'
import { IProposalOutcome, Proposal, ContributionRewardProposal } from '../src/'
import { Vote } from '../src/vote'
import { createAProposal, firstResult,
  getTestAddresses, getTestDAO, ITestAddresses,
  newArc, waitUntilTrue } from './utils'

jest.setTimeout(60000)

describe('Vote on a ContributionReward', () => {

  let arc: Arc
  let addresses: ITestAddresses
  let dao: DAO
  let executedProposal: ContributionRewardProposal

  beforeAll(async () => {
    arc = await newArc()
    addresses = await getTestAddresses()
    dao = await getTestDAO()
<<<<<<< HEAD
    const { executedProposalId} = addresses.test
    executedProposal = new ContributionRewardProposal(arc, executedProposalId)
    await executedProposal.fetchState()
=======
    const { executedProposalId } = addresses
    executedProposal = await dao.proposal(executedProposalId)
>>>>>>> c6037771
  })

  it('works and gets indexed', async () => {
    const proposal = await createAProposal()
    const voteResponse = await proposal.vote(IProposalOutcome.Pass).send()
    const voteState0 = (voteResponse.result as Vote).coreState
    expect(voteState0).toMatchObject({
      outcome : IProposalOutcome.Pass
    })

    let votes: Vote[] = []

    const voteIsIndexed = async () => {
      // we pass no-cache to make sure we hit the server on each request
      votes = await Vote.search(arc, {where: {proposal: proposal.id}}, { fetchPolicy: 'no-cache' })
        .pipe(first()).toPromise()
      return votes.length > 0
    }
    await waitUntilTrue(voteIsIndexed)

    expect(votes.length).toEqual(1)
    const vote = votes[0]
    const voteState = await vote.fetchState()
    expect(voteState.proposal).toEqual(proposal.id)
    expect(voteState.outcome).toEqual(IProposalOutcome.Pass)
  })

  it('voting twice will not complain', async () => {
    const proposal = await createAProposal()
    await proposal.vote(IProposalOutcome.Pass).send()
    await proposal.vote(IProposalOutcome.Pass).send()
  })

  it('vote gets correctly indexed on the proposal entity', async () => {
    const proposal = await createAProposal()

    const voteHistory: Vote[][] = []
    proposal.votes().subscribe((next: Vote[]) => {
      voteHistory.push(next)
    })
    const lastVotes = () => {
      if (voteHistory.length > 0) {
       return voteHistory[voteHistory.length - 1]
     } else {
       return []
     }
    }
    await proposal.vote(IProposalOutcome.Pass).send()
    await waitUntilTrue(() => {
      const ls = lastVotes()
      return ls.length > 0
    })
    const state = await lastVotes()[0].fetchState()
    expect(state.outcome).toEqual(IProposalOutcome.Pass)
  })

  it('throws a meaningful error if the proposal does not exist', async () => {
    // a non-existing proposal
    const proposal = new ContributionRewardProposal(
      arc,
      '0x1aec6c8a3776b1eb867c68bccc2bf8b1178c47d7b6a5387cf958c7952da267c2',
    )

    if (!arc.web3) throw new Error('Web3 provider not set')
    proposal.context.defaultAccount = await arc.web3.getSigner(2).getAddress()
    await expect(proposal.vote(IProposalOutcome.Pass).send()).rejects.toThrow(
      /No proposal/i
    )
  })

  it('throws a meaningful error if the proposal was already executed', async () => {

    await expect(executedProposal.execute().send()).rejects.toThrow(
      // TODO: uncomment when Ethers.js supports revert reasons, see thread:
      // https://github.com/ethers-io/ethers.js/issues/446
      // /already executed/i
      /transaction: revert/i
    )

    await expect(executedProposal.vote(IProposalOutcome.Pass).send()).rejects.toThrow(
      // TODO: uncomment when Ethers.js supports revert reasons, see thread:
      // https://github.com/ethers-io/ethers.js/issues/446
      // /already executed/i
      /transaction: revert/i
    )
  })

  it('handles the case of voting without reputation nicely', async () => {
    // TODO: write this test!
    const proposal = await createAProposal()
    if (!arc.web3) throw new Error('Web3 provider not set')
    const accounts = await arc.web3.listAccounts()
    const accountWithNoRep = accounts[6]
    const reputation = await firstResult(dao.nativeReputation())
    const balance = await firstResult(reputation.reputationOf(accountWithNoRep))
    expect(balance.toString()).toEqual('0')
    arc.setAccount(accountWithNoRep) // a fake address
    await proposal.vote(IProposalOutcome.Pass)
    arc.setAccount(accounts[0])
  })

})<|MERGE_RESOLUTION|>--- conflicted
+++ resolved
@@ -20,14 +20,9 @@
     arc = await newArc()
     addresses = await getTestAddresses()
     dao = await getTestDAO()
-<<<<<<< HEAD
-    const { executedProposalId} = addresses.test
     executedProposal = new ContributionRewardProposal(arc, executedProposalId)
     await executedProposal.fetchState()
-=======
     const { executedProposalId } = addresses
-    executedProposal = await dao.proposal(executedProposalId)
->>>>>>> c6037771
   })
 
   it('works and gets indexed', async () => {
