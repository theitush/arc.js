import { getMainDefinition } from 'apollo-utilities'
import gql from 'graphql-tag'
import { first } from 'rxjs/operators'
import { Member, Proposal, Scheme, Stake } from '../src'
import { createApolloClient } from '../src/graphnode'
import { Vote } from '../src/vote'
import { graphqlHttpProvider, graphqlWsProvider, newArc } from './utils'

jest.setTimeout(20000)
/**
 * Tests to see if the apollo cache works as expected
 */
describe('apolloClient caching checks', () => {

  let arc: any
  let networkSubscriptions: any[] = []
  let networkQueries: any[] = []

  beforeEach(async () => {
    networkSubscriptions = []
    networkQueries = []
    arc = await newArc({
      graphqlHttpProvider,
      graphqlWsProvider,
      ipfsProvider: '',
      web3Provider: 'http://127.0.0.1:8545'
    })
  })

  it('pre-fetching DAOs works', async () => {
    // get all DAOs
    const daos = await arc.daos().pipe(first()).toPromise()

    // we will still hit the server when getting the DAO state, because the previous query did not fetch all state data
    // so the next line with 'cache-only' will throw an Error
    const p = arc.dao(daos[0].id).state({ fetchPolicy: 'cache-only'}).pipe(first()).toPromise()
    expect(p).rejects.toThrow()

    // now get all the DAOs with defailed data
    await arc.daos({}, { fetchAllData: true }).pipe(first()).toPromise()
    // now we have all data in the cache - and we can get the whole state from the cache without error
    await arc.dao(daos[0].id).state({ fetchPolicy: 'cache-only'}).pipe(first()).toPromise()
  })

  it('pre-fetching Proposals works', async () => {

    const proposals = await Proposal.search(arc).pipe(first()).toPromise()
    const proposal = proposals[0]
    // so the next line with 'cache-only' will throw an Error
    const p = proposal.state({ fetchPolicy: 'cache-only'}).pipe(first()).toPromise()
    expect(p).rejects.toThrow()

    // now get all the DAOs with defailed data
    await Proposal.search(arc, {}, { fetchAllData: true }).pipe(first()).toPromise()
    // now we have all data in the cache - and we can get the whole state from the cache without error
    await proposal.state({ fetchPolicy: 'cache-only'}).pipe(first()).toPromise()
  })

  it('pre-fetching Members with Member.search() works', async () => {

    // get all members of the dao
    const members = await Member.search(arc).pipe(first()).toPromise()
    const member = members[0]

    // we will still hit the server when getting the DAO state, because the previous query did not fetch all state data
    // so the next line with 'cache-only' will throw an Error
    expect(member.id).toBeTruthy()
    await new Member(arc, member.id as string).state({ fetchPolicy: 'cache-only'}).pipe(first()).toPromise()
  })

  it('pre-fetching ProposalVotes works', async () => {
    // find a proposal in a scheme that has > 1 votes
    let proposals = await Proposal.search(arc, {}, { fetchAllData: true }).pipe(first()).toPromise()
    // @ts-ignore
    proposals = proposals.filter((p) => p.coreState.votes.length > 1)
    const proposal = proposals[0]
    // @ts-ignore
<<<<<<< HEAD
    const vote = new Vote(arc, proposals[0].staticState.votes[0])
    const voteState = await vote.state().pipe(first()).toPromise()
    const voterAddress = voteState.voter
    const proposalState = await proposal.state().pipe(first()).toPromise()
    const scheme = new Scheme(arc, proposalState.scheme.id)
=======
    const vote = new Vote(proposals[0].coreState.votes[0], arc)
    const voteState = await vote.fetchState()
    const voterAddress = voteState.voter
    const proposalState = await proposal.fetchState()
    const scheme = new Scheme(proposalState.scheme.id, arc)
>>>>>>> 90289001

    // now we have our objects, reset the cache
    await arc.apolloClient.cache.reset()
    expect(arc.apolloClient.cache.data.data).toEqual({})

    // construct our superquery
    const query = gql`query {
      proposals (where: { scheme: "${scheme.id}"}){
        ...ProposalFields
        stakes { ...StakeFields }
        votes (where: { voter: "${voterAddress}"}) {
          ...VoteFields
          }
        }
      }
      ${Proposal.fragments.ProposalFields}
      ${Vote.fragments.VoteFields}
      ${Stake.fragments.StakeFields}
      ${Scheme.fragments.SchemeFields}
    `
    // let subscribed = false
    // arc.getObservable(query, { subscribe: true, fetchPolicy: 'no-cache'}).subscribe((x: any) => {
    //   subscribed = true
    // })
    // await waitUntilTrue(() => subscribed)
    await arc.sendQuery(query)

    const proposalVotes = await proposal.votes({ where: { voter: voterAddress}}, { fetchPolicy: 'cache-only'})
      .pipe(first()).toPromise()
    expect(proposalVotes.map((v: Vote) => v.id)).toEqual([vote.id])

    await proposal
      .votes({ where: { voter: '0x2a5994b501e6a560e727b6c2de5d856396aadd38' }})
      .pipe(first()).toPromise()
    await proposal.stakes({}, { fetchPolicy: 'cache-only'})
      .pipe(first()).toPromise()
    await proposal.stakes({where: { staker: voterAddress }})
      .pipe(first()).toPromise()
  })

  it('pre-fetching Members with dao.members() works', async () => {

    arc.apolloClient = createApolloClient({
      graphqlHttpProvider,
      graphqlWsProvider,
      prefetchHook: (query: any) => {
        const definition = getMainDefinition(query)
        // @ts-ignore
        if (definition.operation === 'subscription') {
          networkSubscriptions.push(definition)
        } else {
          networkQueries.push(definition)
        }
      }
    })

    expect(networkSubscriptions.length).toEqual(0)
    expect(networkQueries.length).toEqual(0)
    const daos = await arc.daos({}, { subscribe: false, fetchAllData: true}).pipe(first()).toPromise()
    expect(networkSubscriptions.length).toEqual(0)
    expect(networkQueries.length).toEqual(1)
    const dao = daos[0]
    expect(dao.coreState).toBeTruthy()

    const members = await dao.members({}, {subscribe: false}).pipe(first()).toPromise()
    // we now should have sent a subscriptino for dao.members()

    const member = members[1]
    // subscribe to all (well, the first 100) members and member changes
    await dao.members({}, {subscribe: true }).subscribe()
    expect(networkQueries.length).toEqual(2)
    expect(networkSubscriptions.length).toEqual(1)
    // if we now get the member state, we should not be sending any query at all
    await member.state({ fetchPolicy: 'cache-only', subscribe: false}).subscribe()
    expect(networkQueries.length).toEqual(2)
    expect(networkSubscriptions.length).toEqual(1)
    await member.state({ subscribe: false}).subscribe()
    expect(networkQueries.length).toEqual(2)
    expect(networkSubscriptions.length).toEqual(1)

    // for sanity, check fi we actually ahve the member info
    const memberState = await member.state({fetchPolicy: 'cache-only', subscribe: false}).pipe(first()).toPromise()
    expect(memberState.reputation.isZero()).toBeFalsy()
    // getting the member by address does not open a new subscription either
    await dao.member(memberState.address).state({ subscribe: false}).pipe(first()).toPromise()
    expect(networkQueries.length).toEqual(2)
    expect(networkSubscriptions.length).toEqual(1)

  })
})<|MERGE_RESOLUTION|>--- conflicted
+++ resolved
@@ -75,19 +75,11 @@
     proposals = proposals.filter((p) => p.coreState.votes.length > 1)
     const proposal = proposals[0]
     // @ts-ignore
-<<<<<<< HEAD
-    const vote = new Vote(arc, proposals[0].staticState.votes[0])
-    const voteState = await vote.state().pipe(first()).toPromise()
-    const voterAddress = voteState.voter
-    const proposalState = await proposal.state().pipe(first()).toPromise()
-    const scheme = new Scheme(arc, proposalState.scheme.id)
-=======
     const vote = new Vote(proposals[0].coreState.votes[0], arc)
     const voteState = await vote.fetchState()
     const voterAddress = voteState.voter
     const proposalState = await proposal.fetchState()
-    const scheme = new Scheme(proposalState.scheme.id, arc)
->>>>>>> 90289001
+    const scheme = new Scheme(arc, proposalState.scheme.id)
 
     // now we have our objects, reset the cache
     await arc.apolloClient.cache.reset()
