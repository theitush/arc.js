import { first } from 'rxjs/operators'
import { Arc } from '../src/arc'
import { DAO } from '../src/dao'
import { IProposalOutcome, IProposalStage, IProposalState, Proposal, ContributionReward, IProposalCreateOptionsCR } from '../src'

<<<<<<< HEAD
import BN from 'bn.js'
import { createAProposal, firstResult, getTestAddresses, getTestDAO, ITestAddresses, LATEST_ARC_VERSION, newArc,
  toWei, voteToPassProposal, waitUntilTrue, createCRProposal } from './utils'
import { BigNumber } from 'ethers/utils'
import { Contract, ethers } from 'ethers'
import { Plugin, ContributionRewardProposal } from '../src'
=======
import BN = require('bn.js')
import { createAProposal, firstResult, getTestAddresses, getTestDAO, getTestScheme, ITestAddresses, LATEST_ARC_VERSION, newArc,
  toWei, voteToPassProposal, waitUntilTrue } from './utils'
import { BigNumber } from 'ethers/utils'
import { Contract, ethers } from 'ethers'
>>>>>>> c6037771

jest.setTimeout(60000)

describe('Claim rewards', () => {
  let arc: Arc
  let testAddresses: ITestAddresses
  let dao: DAO

  beforeAll(async () => {
    arc = await newArc()
    testAddresses = getTestAddresses()
    dao = await getTestDAO()
  })

  it('works for ether and native token', async () => {
    const beneficiary = '0xffcf8fdee72ac11b5c542428b35eef5769c409f0'
    const ethReward = new BN(12345)
    const nativeTokenReward = toWei('271828')
    const reputationReward = toWei('8008')
    const states: IProposalState[] = []
    const lastState = () => states[states.length - 1]

    if(!arc.web3) throw new Error("Web3 provider not set")

    // make sure that the DAO has enough Ether to pay for the reward
    await arc.web3.getSigner().sendTransaction({
      gasLimit: 4000000,
      gasPrice: 100000000000,
      to: dao.id,
      value: new BigNumber(ethReward.toString()).toHexString()
    })

    const daoBalance = await (await dao.ethBalance()).pipe(first()).toPromise()

    const daoEthBalance = new BN(daoBalance.toString())
    expect(Number(daoEthBalance.toString())).toBeGreaterThanOrEqual(Number(ethReward.toString()))

    const options: IProposalCreateOptionsCR = {
      beneficiary,
      dao: dao.id,
      ethReward,
      externalTokenReward: toWei('0'),
      nativeTokenReward,
      reputationReward,
<<<<<<< HEAD
      plugin: testAddresses.base.ContributionReward,
      proposalType: "ContributionReward"
=======
      scheme: getTestScheme("ContributionReward")
>>>>>>> c6037771
    }

    const proposal = await createCRProposal(arc, testAddresses.base.ContributionReward, options)

    // vote for the proposal
    await voteToPassProposal(proposal)
    // check if proposal is indeed accepted etc
    proposal.state({}).subscribe(((next) => states.push(next)))

    await waitUntilTrue(() => {
      return lastState() && lastState().stage === IProposalStage.Executed
    })

    const daoState = await firstResult(dao.state())
    const prevNativeTokenBalance = await firstResult(daoState.token.balanceOf(beneficiary))
    const reputationBalances: Array<BN> = []

    daoState.reputation.reputationOf(beneficiary).subscribe((next: BN) => {
      reputationBalances.push(next)
    })

    const prevBalance = await arc.web3.getBalance(beneficiary)
    const prevEthBalance = new BN(prevBalance.toString())

    await proposal.redeemRewards(beneficiary).send()

    const newNativeTokenBalance = await firstResult(daoState.token.balanceOf(beneficiary))
    expect(newNativeTokenBalance.sub(prevNativeTokenBalance).toString()).toEqual(nativeTokenReward.toString())

    const newBalance = await arc.web3.getBalance(beneficiary)
    const newethBalance = new BN(newBalance.toString())
    expect(newethBalance.sub(prevEthBalance).toString()).toEqual(ethReward.toString())
    // no rewards were claimable yet
    await waitUntilTrue(() => reputationBalances.length === 2)
    // expect the repatution change to be equal or greater than the reward
    // (it could be higher because we may get rewards for voting)
    expect(Number(reputationBalances[1].sub(reputationBalances[0]).toString()))
      .toBeGreaterThanOrEqual(Number(reputationReward.toString()))
  })

  it('works for external token', async () => {
    const beneficiary = '0xffcf8fdee72ac11b5c542428b35eef5769c409f0'
    const externalTokenReward = new BN(12345)

    const gen = arc.GENToken()
    await gen.transfer(dao.id, externalTokenReward).send()
    const daoBalance =  await firstResult(arc.GENToken().balanceOf(dao.id))
    expect(Number(daoBalance.toString())).toBeGreaterThanOrEqual(Number(externalTokenReward.toString()))
    const options: IProposalCreateOptionsCR = {
      beneficiary,
      dao: dao.id,
      ethReward: new BN(0),
      externalTokenAddress: gen.address,
      externalTokenReward,
      nativeTokenReward: new BN(0),
      reputationReward: new BN(0),
<<<<<<< HEAD
      plugin: testAddresses.base.ContributionReward,
      proposalType: "ContributionReward"
=======
      scheme: getTestScheme("ContributionReward")
>>>>>>> c6037771
    }

    const proposal = await createCRProposal(arc, testAddresses.base.ContributionReward, options)

    // vote for the proposal with all the votest
    await voteToPassProposal(proposal)
    // check if prposal is indeed accepted etc
    const states: IProposalState[] = []

    //TODO: ApolloQuery options here?
    proposal.state({}).subscribe(((next) => states.push(next)))
    const lastState = () => states[states.length - 1]

    await waitUntilTrue(() => {
      return lastState() && lastState().stage === IProposalStage.Executed
    })

    const prevTokenBalance = await firstResult(arc.GENToken().balanceOf(beneficiary))

    await proposal.redeemRewards(beneficiary).send()

    const newTokenBalance = await firstResult(arc.GENToken().balanceOf(beneficiary))
    expect(newTokenBalance.sub(prevTokenBalance).toString()).toEqual(externalTokenReward.toString())

  })

  //TODO: check this one
  it('redeemRewards should also work without providing a "beneficiary" argument', async () => {
    const proposal = await createAProposal()
    await proposal.redeemRewards().send()
  })

  it('redeemRewards should also work for expired proposals', async () => {
<<<<<<< HEAD
     const proposal = new ContributionRewardProposal(arc, testAddresses.test.queuedProposalId)
     await proposal.redeemRewards().send()
  })

  // TODO: If GenericScheme does not exist anymore, which one goes here?
  // it('works with non-CR proposal', async () => {

  //   const version = '0.0.1-rc.32'
  //   testAddresses = getTestAddresses(arc)
  //   // dao = await getTestDAO()
  //   const ugenericSchemes = await arc.plugins({where: {name: "UGenericScheme", version}}).pipe(first()).toPromise()
  //   const ugenericScheme = ugenericSchemes[0] as Plugin
  //   const ugenericSchemeState = await ugenericScheme.fetchState()
  //   dao  = new DAO(arc, ugenericSchemeState.dao)

  //   const beneficiary = await arc.getAccount().pipe(first()).toPromise()
  //   const stakeAmount = new BN(123456789)
  //   await arc.GENToken().transfer(dao.id, stakeAmount).send()
  //   const actionMockABI = arc.getABI(undefined, 'ActionMock', LATEST_ARC_VERSION)

  //   if(!arc.web3) throw new Error("Web3 provider not set")

  //   const actionMock = new Contract(testAddresses.test.ActionMock.toString(), actionMockABI, arc.web3.getSigner())
  //   const callData = new ethers.utils.Interface(actionMockABI).functions.test2.encode([dao.id])

  //   const proposal = await createAProposal(dao, {
  //     callData,
  //     scheme: ugenericSchemeState.address,
  //     schemeToRegister: actionMock.address,
  //     value: 0
  //   })

  //   const proposalState = await proposal.fetchState()
  //   await arc.GENToken().approveForStaking(proposalState.votingMachine, stakeAmount).send()
  //   await proposal.stake(IProposalOutcome.Pass, stakeAmount).send()

  //   // vote for the proposal with all the votest
  //   await voteToPassProposal(proposal)
  //   // check if prposal is indeed accepted etc
  //   const states: IProposalState[] = []
  //   proposal.state().subscribe(((next) => states.push(next)))
  //   const lastState = () => states[states.length - 1]

  //   await waitUntilTrue(() => {
  //     return lastState() && lastState().stage === IProposalStage.Executed
  //   })

  //   if(!beneficiary) throw new Error("Beneficiary not set")

  //   const prevBalance =  await firstResult(arc.GENToken().balanceOf(beneficiary))
  //   await proposal.redeemRewards(beneficiary).send()
  //   const newBalance =  await firstResult(arc.GENToken().balanceOf(beneficiary))
  //   expect(newBalance.sub(prevBalance).toString()).toEqual(stakeAmount.toString())

  // })
=======
     const proposal: Proposal = await arc.proposal(testAddresses.queuedProposalId)
     await proposal.redeemRewards().send()
  })

  it('works with non-CR proposal', async () => {

    testAddresses = getTestAddresses()
    const genericSchemes = await arc.schemes({where: {name: "GenericScheme" }}).pipe(first()).toPromise()
    const genericScheme = genericSchemes[0]
    const genericSchemeState = await genericScheme.state().pipe(first()).toPromise()
    dao  = new DAO(arc, genericSchemeState.dao)

    const beneficiary = await arc.getAccount().pipe(first()).toPromise()
    const stakeAmount = new BN(123456789)
    await arc.GENToken().transfer(dao.id, stakeAmount).send()
    const actionMockABI = arc.getABI(undefined, 'ActionMock', LATEST_ARC_VERSION)

    if(!arc.web3) throw new Error("Web3 provider not set")

    const actionMock = new Contract(testAddresses.organs.ActionMock, actionMockABI, arc.web3.getSigner())
    const callData = new ethers.utils.Interface(actionMockABI).functions.test2.encode([dao.id])

    const proposal = await createAProposal(dao, {
      callData,
      scheme: genericSchemeState.address,
      contractToCall: actionMock.address,
      value: 0
    })

    const proposalState = await proposal.fetchState()
    await arc.GENToken().approveForStaking(proposalState.votingMachine, stakeAmount).send()
    await proposal.stake(IProposalOutcome.Pass, stakeAmount).send()

    // vote for the proposal with all the votest
    await voteToPassProposal(proposal)
    // check if prposal is indeed accepted etc
    const states: IProposalState[] = []
    proposal.state().subscribe(((next) => states.push(next)))
    const lastState = () => states[states.length - 1]

    await waitUntilTrue(() => {
      return lastState() && lastState().stage === IProposalStage.Executed
    })

    if(!beneficiary) throw new Error("Beneficiary not set")

    const prevBalance =  await firstResult(arc.GENToken().balanceOf(beneficiary))
    await proposal.redeemRewards(beneficiary).send()
    const newBalance =  await firstResult(arc.GENToken().balanceOf(beneficiary))
    expect(newBalance.sub(prevBalance).toString()).toEqual(stakeAmount.toString())

  })
>>>>>>> c6037771

})<|MERGE_RESOLUTION|>--- conflicted
+++ resolved
@@ -3,20 +3,12 @@
 import { DAO } from '../src/dao'
 import { IProposalOutcome, IProposalStage, IProposalState, Proposal, ContributionReward, IProposalCreateOptionsCR } from '../src'
 
-<<<<<<< HEAD
 import BN from 'bn.js'
 import { createAProposal, firstResult, getTestAddresses, getTestDAO, ITestAddresses, LATEST_ARC_VERSION, newArc,
   toWei, voteToPassProposal, waitUntilTrue, createCRProposal } from './utils'
 import { BigNumber } from 'ethers/utils'
 import { Contract, ethers } from 'ethers'
 import { Plugin, ContributionRewardProposal } from '../src'
-=======
-import BN = require('bn.js')
-import { createAProposal, firstResult, getTestAddresses, getTestDAO, getTestScheme, ITestAddresses, LATEST_ARC_VERSION, newArc,
-  toWei, voteToPassProposal, waitUntilTrue } from './utils'
-import { BigNumber } from 'ethers/utils'
-import { Contract, ethers } from 'ethers'
->>>>>>> c6037771
 
 jest.setTimeout(60000)
 
@@ -61,12 +53,8 @@
       externalTokenReward: toWei('0'),
       nativeTokenReward,
       reputationReward,
-<<<<<<< HEAD
-      plugin: testAddresses.base.ContributionReward,
+      scheme: getTestScheme("ContributionReward")
       proposalType: "ContributionReward"
-=======
-      scheme: getTestScheme("ContributionReward")
->>>>>>> c6037771
     }
 
     const proposal = await createCRProposal(arc, testAddresses.base.ContributionReward, options)
@@ -123,12 +111,8 @@
       externalTokenReward,
       nativeTokenReward: new BN(0),
       reputationReward: new BN(0),
-<<<<<<< HEAD
-      plugin: testAddresses.base.ContributionReward,
+      scheme: getTestScheme("ContributionReward")
       proposalType: "ContributionReward"
-=======
-      scheme: getTestScheme("ContributionReward")
->>>>>>> c6037771
     }
 
     const proposal = await createCRProposal(arc, testAddresses.base.ContributionReward, options)
@@ -162,7 +146,6 @@
   })
 
   it('redeemRewards should also work for expired proposals', async () => {
-<<<<<<< HEAD
      const proposal = new ContributionRewardProposal(arc, testAddresses.test.queuedProposalId)
      await proposal.redeemRewards().send()
   })
@@ -170,13 +153,11 @@
   // TODO: If GenericScheme does not exist anymore, which one goes here?
   // it('works with non-CR proposal', async () => {
 
-  //   const version = '0.0.1-rc.32'
-  //   testAddresses = getTestAddresses(arc)
-  //   // dao = await getTestDAO()
-  //   const ugenericSchemes = await arc.plugins({where: {name: "UGenericScheme", version}}).pipe(first()).toPromise()
-  //   const ugenericScheme = ugenericSchemes[0] as Plugin
-  //   const ugenericSchemeState = await ugenericScheme.fetchState()
-  //   dao  = new DAO(arc, ugenericSchemeState.dao)
+    testAddresses = getTestAddresses()
+    const genericSchemes = await arc.schemes({where: {name: "GenericScheme" }}).pipe(first()).toPromise()
+    const genericScheme = genericSchemes[0]
+    const genericSchemeState = await genericScheme.state().pipe(first()).toPromise()
+    dao  = new DAO(arc, genericSchemeState.dao)
 
   //   const beneficiary = await arc.getAccount().pipe(first()).toPromise()
   //   const stakeAmount = new BN(123456789)
@@ -185,15 +166,15 @@
 
   //   if(!arc.web3) throw new Error("Web3 provider not set")
 
-  //   const actionMock = new Contract(testAddresses.test.ActionMock.toString(), actionMockABI, arc.web3.getSigner())
-  //   const callData = new ethers.utils.Interface(actionMockABI).functions.test2.encode([dao.id])
-
-  //   const proposal = await createAProposal(dao, {
-  //     callData,
-  //     scheme: ugenericSchemeState.address,
-  //     schemeToRegister: actionMock.address,
-  //     value: 0
-  //   })
+    const actionMock = new Contract(testAddresses.organs.ActionMock, actionMockABI, arc.web3.getSigner())
+    const callData = new ethers.utils.Interface(actionMockABI).functions.test2.encode([dao.id])
+
+    const proposal = await createAProposal(dao, {
+      callData,
+      scheme: genericSchemeState.address,
+      contractToCall: actionMock.address,
+      value: 0
+    })
 
   //   const proposalState = await proposal.fetchState()
   //   await arc.GENToken().approveForStaking(proposalState.votingMachine, stakeAmount).send()
@@ -218,59 +199,5 @@
   //   expect(newBalance.sub(prevBalance).toString()).toEqual(stakeAmount.toString())
 
   // })
-=======
-     const proposal: Proposal = await arc.proposal(testAddresses.queuedProposalId)
-     await proposal.redeemRewards().send()
-  })
-
-  it('works with non-CR proposal', async () => {
-
-    testAddresses = getTestAddresses()
-    const genericSchemes = await arc.schemes({where: {name: "GenericScheme" }}).pipe(first()).toPromise()
-    const genericScheme = genericSchemes[0]
-    const genericSchemeState = await genericScheme.state().pipe(first()).toPromise()
-    dao  = new DAO(arc, genericSchemeState.dao)
-
-    const beneficiary = await arc.getAccount().pipe(first()).toPromise()
-    const stakeAmount = new BN(123456789)
-    await arc.GENToken().transfer(dao.id, stakeAmount).send()
-    const actionMockABI = arc.getABI(undefined, 'ActionMock', LATEST_ARC_VERSION)
-
-    if(!arc.web3) throw new Error("Web3 provider not set")
-
-    const actionMock = new Contract(testAddresses.organs.ActionMock, actionMockABI, arc.web3.getSigner())
-    const callData = new ethers.utils.Interface(actionMockABI).functions.test2.encode([dao.id])
-
-    const proposal = await createAProposal(dao, {
-      callData,
-      scheme: genericSchemeState.address,
-      contractToCall: actionMock.address,
-      value: 0
-    })
-
-    const proposalState = await proposal.fetchState()
-    await arc.GENToken().approveForStaking(proposalState.votingMachine, stakeAmount).send()
-    await proposal.stake(IProposalOutcome.Pass, stakeAmount).send()
-
-    // vote for the proposal with all the votest
-    await voteToPassProposal(proposal)
-    // check if prposal is indeed accepted etc
-    const states: IProposalState[] = []
-    proposal.state().subscribe(((next) => states.push(next)))
-    const lastState = () => states[states.length - 1]
-
-    await waitUntilTrue(() => {
-      return lastState() && lastState().stage === IProposalStage.Executed
-    })
-
-    if(!beneficiary) throw new Error("Beneficiary not set")
-
-    const prevBalance =  await firstResult(arc.GENToken().balanceOf(beneficiary))
-    await proposal.redeemRewards(beneficiary).send()
-    const newBalance =  await firstResult(arc.GENToken().balanceOf(beneficiary))
-    expect(newBalance.sub(prevBalance).toString()).toEqual(stakeAmount.toString())
-
-  })
->>>>>>> c6037771
 
 })