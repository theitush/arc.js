import BN = require('bn.js')
import { Arc } from '../src/arc'
<<<<<<< HEAD
import { IProposalStage, IProposalState, IProposalType, Proposal } from '../src/proposal'
import { createAProposal, firstResult, getTestDAO, newArc, toWei, voteToAcceptProposal, waitUntilTrue } from './utils'
=======
import { Proposal } from '../src/proposal'
import { createAProposal, getTestDAO, newArc, toWei } from './utils'
>>>>>>> ab163c8b

describe('Claim rewards', () => {
  let arc: Arc

  beforeAll(async () => {
    arc = await newArc()
  })

  it('works for ether and native token', async () => {
    const dao = await getTestDAO()
    const beneficiary = '0xffcf8fdee72ac11b5c542428b35eef5769c409f0'
    const ethReward = new BN(12345)
    const nativeTokenReward = toWei('271828')
    const reputationReward = toWei('8008')

    // make sure that the DAO has enough Ether to pay forthe reward
    await arc.web3.eth.sendTransaction({
      gas: 4000000,
      gasPrice: 100000000000,
      to: dao.address,
      value: ethReward
    })
    const daoEthBalance = new BN(await arc.web3.eth.getBalance(dao.address))
    expect(Number(daoEthBalance.toString())).toBeGreaterThanOrEqual(Number(ethReward.toString()))

    const options = {
      beneficiary,
      ethReward,
      externalTokenAddress: undefined,
      externalTokenReward: toWei('0'),
      nativeTokenReward,
      reputationReward,
      type: IProposalType.ContributionReward
    }

    const response = await dao.createProposal(options).send()
    const proposal = response.result as Proposal

    // vote for the proposal with all the votest
    await voteToAcceptProposal(proposal)
    // check if prposal is indeed accepted etc
    const states: IProposalState[] = []
    dao.proposal(proposal.id).state().subscribe(((next) => states.push(next)))
    const lastState = () => states[states.length - 1]

    await waitUntilTrue(() => {
      return lastState() && lastState().stage === IProposalStage.Executed
    })

    const daoState = await firstResult(dao.state())
    const prevNativeTokenBalance = await firstResult(daoState.token.balanceOf(beneficiary))
    const reputationBalances: BN[] = []

    daoState.reputation.reputationOf(beneficiary).subscribe((next: BN) => {
      reputationBalances.push(next)
    })
    const prevEthBalance = new BN(await arc.web3.eth.getBalance(beneficiary))

    await proposal.claimRewards(beneficiary).send()

    const newNativeTokenBalance = await firstResult(daoState.token.balanceOf(beneficiary))
    expect(newNativeTokenBalance.sub(prevNativeTokenBalance).toString()).toEqual(nativeTokenReward.toString())

    const newethBalance = new BN(await arc.web3.eth.getBalance(beneficiary))
    expect(newethBalance.sub(prevEthBalance).toString()).toEqual(ethReward.toString())
    // no rewards were claimable yet
    await waitUntilTrue(() => reputationBalances.length === 2)
    // expect the repatution change to be equal or greater than the reward
    // (it could be higher because we may get rewards for voting)
    expect(Number(reputationBalances[1].sub(reputationBalances[0]).toString()))
      .toBeGreaterThanOrEqual(Number(reputationReward.toString()))
  }, 10000)

  it('works for external token', async () => {
    const dao = await getTestDAO()
    const beneficiary = '0xffcf8fdee72ac11b5c542428b35eef5769c409f0'
    const externalTokenAddress = arc.getContract('GEN').options.address
    const externalTokenReward = new BN(12345)

    await arc.GENToken().transfer(dao.address, externalTokenReward).send()
    const daoBalance =  await firstResult(arc.GENToken().balanceOf(dao.address))
    expect(Number(daoBalance.toString())).toBeGreaterThanOrEqual(Number(externalTokenReward.toString()))
    const options = {
      beneficiary,
      ethReward: new BN(0),
      externalTokenAddress,
      externalTokenReward,
      nativeTokenReward: new BN(0),
      reputationReward: new BN(0),
      type: IProposalType.ContributionReward
    }

    const response = await dao.createProposal(options).send()
    const proposal = response.result as Proposal

    // vote for the proposal with all the votest
    await voteToAcceptProposal(proposal)
    // check if prposal is indeed accepted etc
    const states: IProposalState[] = []
    dao.proposal(proposal.id).state().subscribe(((next) => states.push(next)))
    const lastState = () => states[states.length - 1]

    await waitUntilTrue(() => {
      return lastState() && lastState().stage === IProposalStage.Executed
    })

    const prevTokenBalance = await firstResult(arc.GENToken().balanceOf(beneficiary))

    await proposal.claimRewards(beneficiary).send()

    const newTokenBalance = await firstResult(arc.GENToken().balanceOf(beneficiary))
    expect(newTokenBalance.sub(prevTokenBalance).toString()).toEqual(externalTokenReward.toString())

  }, 10000)

  it('claimRewards should also work without providing a "beneficiary" argument', async () => {
    const proposal: Proposal = await createAProposal()
    await proposal.claimRewards().send()
  })

})<|MERGE_RESOLUTION|>--- conflicted
+++ resolved
@@ -1,12 +1,7 @@
 import BN = require('bn.js')
 import { Arc } from '../src/arc'
-<<<<<<< HEAD
 import { IProposalStage, IProposalState, IProposalType, Proposal } from '../src/proposal'
 import { createAProposal, firstResult, getTestDAO, newArc, toWei, voteToAcceptProposal, waitUntilTrue } from './utils'
-=======
-import { Proposal } from '../src/proposal'
-import { createAProposal, getTestDAO, newArc, toWei } from './utils'
->>>>>>> ab163c8b
 
 describe('Claim rewards', () => {
   let arc: Arc
