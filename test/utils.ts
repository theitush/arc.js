--- conflicted
+++ resolved
@@ -154,7 +154,6 @@
   const response = await dao.createProposal(options).send()
   return response.result as Proposal
 }
-<<<<<<< HEAD
 
 // Vote and vote and vote for proposal until it is accepted
 export async function voteForProposal(proposal: Proposal) {
@@ -175,30 +174,28 @@
   arc.setAccount(accounts[3].address)
   await proposal.vote(IProposalOutcome.Pass).send()
   arc.setAccount(accounts[0].address)
-=======
-
+}
 export async function timeTravel(seconds: number, web3: any) {
   const jsonrpc = '2.0'
   const id = 1
   web3 = new Web3('http://localhost:8545')
   web3.providers.HttpProvider.prototype.sendAsync = web3.providers.HttpProvider.prototype.send
   return new Promise((resolve, reject) => {
+    web3.currentProvider.sendAsync({
+      id,
+      jsonrpc,
+      method: 'evm_increaseTime',
+      params: [seconds]
+    }, (err1: Error) => {
+      if (err1) { return reject(err1) }
+
       web3.currentProvider.sendAsync({
-        id,
+        id: id + 1,
         jsonrpc,
-        method: 'evm_increaseTime',
-        params: [seconds]
-      }, (err1: Error) => {
-        if (err1) { return reject(err1) }
-
-        web3.currentProvider.sendAsync({
-          id: id + 1,
-          jsonrpc,
-          method: 'evm_mine'
-        }, (err2: Error, res: any) => {
-          return err2 ? reject(err2) : resolve(res)
-        })
+        method: 'evm_mine'
+      }, (err2: Error, res: any) => {
+        return err2 ? reject(err2) : resolve(res)
       })
     })
->>>>>>> 149b983b
+  })
 }