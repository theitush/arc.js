import { first } from 'rxjs/operators'
import { Arc } from '../src/arc'
import { DAO, IDAOState } from '../src/dao'
import { IMemberState, Member } from '../src/member'
import { IProposalOutcome, Proposal } from '../src/proposal'
import { Stake } from '../src/stake'
import { Address } from '../src/types'
import { Vote } from '../src/vote'
import { createAProposal, fromWei,
  getTestDAO, newArc, toWei, waitUntilTrue, BN } from './utils'

jest.setTimeout(60000)

/**
 * Member test
 */
describe('Member', () => {

  let arc: Arc
  let defaultAccount: Address
  let dao: DAO
  let daoState: IDAOState

  beforeAll(async () => {
    arc = await newArc()
    dao = await getTestDAO()
    daoState = await dao.fetchState()

    if(!arc.web3) throw new Error("Web3 provider not set")
    defaultAccount = arc.defaultAccount? arc.defaultAccount: await arc.web3.getSigner().getAddress()
  })

  it('Member is instantiable', () => {
<<<<<<< HEAD
    const member = new Member(arc, { address: defaultAccount, dao: dao.id, contract: daoState.reputation.address})
=======
    const member = new Member({ address: defaultAccount, dao: dao.id, contract: daoState.reputation.address, reputation: new BN(0)}, arc)
>>>>>>> 90289001
    expect(member).toBeInstanceOf(Member)
    const memberFromId = new Member(arc, '0xsomeId')
    expect(memberFromId).toBeInstanceOf(Member)
  })

  it('Member state works', async () => {
    const members = await Member.search(arc, {where: { dao: dao.id}}).pipe(first()).toPromise()
    const member = members[0]
    const memberState = await member.fetchState()
    expect(Number(memberState.reputation)).toBeGreaterThan(0)
    expect(memberState.dao).toBe(dao.id.toLowerCase())
  })

  it('Member is usable without knowing id or contract', async () => {
    const members = await Member.search(arc, {where: { dao: dao.id}}).pipe(first()).toPromise()
    const member = members[0]
<<<<<<< HEAD
    const memberState = await member.state().pipe(first()).toPromise()
    const newMember = new Member(arc, {dao: memberState.dao, address: memberState.address})
    const newMemberState = await newMember.state().pipe(first()).toPromise()
=======
    const memberState = await member.fetchState()
    const newMember = new Member(memberState, arc)
    const newMemberState = await newMember.fetchState()
>>>>>>> 90289001
    expect(memberState).toEqual(newMemberState)
  })

  it('Member state works if address has no reputation', async () => {
    const member = new Member(arc, {
      address: '0xe3016a92b6c728f5a55fe45029804de60148c689',
      contract: daoState.reputation.address,
<<<<<<< HEAD
      dao: dao.id
    })
    const memberState = await member.state().pipe(first()).toPromise()
=======
      dao: dao.id,
      reputation: new BN(0)
    }, arc)
    const memberState = await member.fetchState()
>>>>>>> 90289001
    expect(Number(memberState.reputation)).toEqual(0)
    expect(memberState.address).toEqual('0xe3016a92b6c728f5a55fe45029804de60148c689')
    expect(memberState.dao).toBe(dao.id.toLowerCase())
  })

  it('Member state works for a non-existent member, using cache-only', async () => {
    const member = new Member(arc, {
      address: '0xe3016a92b6c728f5a55fe45029804de601481234',
      contract: daoState.reputation.address,
<<<<<<< HEAD
      dao: dao.id
    })
=======
      dao: dao.id,
      reputation: new BN(0)
    }, arc)
>>>>>>> 90289001
    const memberState = await member.state({ fetchPolicy: 'cache-only'}).pipe(first()).toPromise()
    expect(Number(memberState.reputation)).toEqual(0)
    expect(memberState.address).toEqual('0xe3016a92b6c728f5a55fe45029804de601481234')
    expect(memberState.dao).toBe(dao.id.toLowerCase())
  })


  it('Member proposals() works', async () => {
<<<<<<< HEAD
    const member = new Member(arc, { address: defaultAccount, dao: dao.id, contract: daoState.reputation.address})
=======
    const member = new Member({ address: defaultAccount, dao: dao.id, contract: daoState.reputation.address, reputation: new BN(0)}, arc)
>>>>>>> 90289001
    let proposals: Proposal[] = []
    member.proposals().subscribe((next: Proposal[]) => proposals = next)
    // wait until the proposal has been indexed
    await waitUntilTrue(() => proposals.length > 0)

    expect(proposals.length).toBeGreaterThan(0)
    expect(proposals[0].id).toBeDefined()
  })

  it('Member stakes() works', async () => {
<<<<<<< HEAD
    if (!arc.web3) throw new Error('Web3 provider not set')
    const stakerAccount = await arc.web3.getSigner(0).getAddress()
    const member = new Member(arc, { address: stakerAccount, dao: dao.id, contract: daoState.reputation.address})
    const proposal = await createAProposal()
    const stakingToken =  await proposal.stakingToken()
    // mint tokens with defaultAccount
    await stakingToken.mint(stakerAccount, toWei('10000')).send()
    // switch the defaultAccount to a fresh one

    stakingToken.context.defaultAccount = stakerAccount
    const votingMachine = await proposal.votingMachine()
    await stakingToken.approveForStaking(votingMachine.address, toWei('1000')).send()

    await proposal.stake(IProposalOutcome.Pass, toWei('99')).send()
    let stakes: Stake[] = []
    member.stakes({ where: { proposal: proposal.id}}).subscribe(
      (next: Stake[]) => { stakes = next }
    )
    // wait until the proposal has been indexed
    await waitUntilTrue(() => stakes.length > 0)

    expect(stakes.length).toBeGreaterThan(0)
    const stakeState = await stakes[0].fetchStaticState()
    expect(stakeState.staker).toEqual(stakerAccount.toLowerCase())
    expect(fromWei(stakeState.amount)).toEqual('99.0')
    // clean up after test
    arc.defaultAccount = defaultAccount
  })

  it('Member votes() works', async () => {
    const member = new Member(arc, { address: defaultAccount, dao: dao.id, contract: daoState.reputation.address})
=======
      const stakerAccount = arc.accounts[1]
      const member = new Member({ address: stakerAccount, dao: dao.id, contract: daoState.reputation.address, reputation: new BN(0)}, arc)
      const proposal = await createAProposal()
      const stakingToken =  await proposal.stakingToken()
      // mint tokens with defaultAccount
      await stakingToken.mint(stakerAccount, toWei('10000')).send()
      // switch the defaultAccount to a fresh one

      stakingToken.context.defaultAccount = stakerAccount
      const votingMachine = await proposal.votingMachine()
      await stakingToken.approveForStaking(votingMachine.address, toWei('1000')).send()

      await proposal.stake(IProposalOutcome.Pass, toWei('99')).send()
      let stakes: Stake[] = []
      member.stakes({ where: { proposal: proposal.id}}).subscribe(
        (next: Stake[]) => { stakes = next }
      )
      // wait until the proposal has been indexed
      await waitUntilTrue(() => stakes.length > 0)

      expect(stakes.length).toBeGreaterThan(0)
      const stakeState = await stakes[0].fetchState()
      expect(stakeState.staker).toEqual(stakerAccount.toLowerCase())
      expect(fromWei(stakeState.amount)).toEqual('99')
      // clean up after test
      arc.defaultAccount = defaultAccount
    })

  it('Member votes() works', async () => {
    const member = new Member({ address: defaultAccount, dao: dao.id, contract: daoState.reputation.address, reputation: new BN(0)}, arc)
>>>>>>> 90289001
    const proposal = await createAProposal()
    const votes: Vote[][] = []
    member.votes().subscribe((next: Vote[]) => votes.push(next))
    await waitUntilTrue(() => votes.length > 0)
    await proposal.vote(IProposalOutcome.Pass).send()
    await waitUntilTrue(() => votes.length > 1)
    expect(votes[votes.length - 1].length).toBeGreaterThan(0)
    const proposalIds: string[] = []
    await Promise.all(votes[votes.length - 1].map(async (vote) => {
      const voteState = await vote.fetchState()
      proposalIds.push(voteState.proposal)
    }))
    expect(proposalIds).toContain(proposal.id)
  })

  it('Members are searchable', async () => {
    let members: Member[] = []

    Member.search(arc)
      .subscribe((result) => members = result)

    await waitUntilTrue(() => members.length !== 0)

    expect(members.length).toBeGreaterThanOrEqual(10)
  })

  it('paging and sorting works', async () => {
    const ls1 = await Member.search(arc, { first: 3, orderBy: 'address' }).pipe(first()).toPromise()
    expect(ls1.length).toEqual(3)
    expect((ls1[0].coreState as IMemberState).address <=
      (ls1[1].coreState as IMemberState).address).toBeTruthy()

    const ls2 = await Member.search(arc, { first: 2, skip: 2, orderBy: 'address' }).pipe(first()).toPromise()
    expect(ls2.length).toEqual(2)
    expect((ls1[2].coreState as IMemberState).address)
      .toEqual((ls2[0].coreState as IMemberState).address)

    const ls3 = await Member.search(arc, {  orderBy: 'address', orderDirection: 'desc'}).pipe(first()).toPromise()
    expect((ls3[0].coreState as IMemberState).address >=
      (ls3[1].coreState as IMemberState).address).toBeTruthy()
  })

  it('member: generate id is correctly', async () => {
    const members = await Member.search(arc).pipe(first()).toPromise()
    const member = members[0]
    const memberState = await member.fetchState()
    expect(memberState.contract).toBeTruthy()
    const calculatedId = member.calculateId({contract: memberState.contract, address: memberState.address})
    expect(memberState.id).toEqual(calculatedId)
    //
    // const newMember = new Member(
    //   { contract: memberState.contract, dao: memberState.dao, address: memberState.address}, arc)
    // const newMemberState = await newMember.fetchState()
    // expect(newMemberState.id).toEqual(memberState.id)
    // const newMemberState = await newMember.fetchState()
    // expect(newMemberState.id).toEqual(memberState.id)
  })
})<|MERGE_RESOLUTION|>--- conflicted
+++ resolved
@@ -31,11 +31,7 @@
   })
 
   it('Member is instantiable', () => {
-<<<<<<< HEAD
     const member = new Member(arc, { address: defaultAccount, dao: dao.id, contract: daoState.reputation.address})
-=======
-    const member = new Member({ address: defaultAccount, dao: dao.id, contract: daoState.reputation.address, reputation: new BN(0)}, arc)
->>>>>>> 90289001
     expect(member).toBeInstanceOf(Member)
     const memberFromId = new Member(arc, '0xsomeId')
     expect(memberFromId).toBeInstanceOf(Member)
@@ -52,15 +48,9 @@
   it('Member is usable without knowing id or contract', async () => {
     const members = await Member.search(arc, {where: { dao: dao.id}}).pipe(first()).toPromise()
     const member = members[0]
-<<<<<<< HEAD
-    const memberState = await member.state().pipe(first()).toPromise()
+    const memberState = await member.fetchState()
     const newMember = new Member(arc, {dao: memberState.dao, address: memberState.address})
-    const newMemberState = await newMember.state().pipe(first()).toPromise()
-=======
-    const memberState = await member.fetchState()
-    const newMember = new Member(memberState, arc)
     const newMemberState = await newMember.fetchState()
->>>>>>> 90289001
     expect(memberState).toEqual(newMemberState)
   })
 
@@ -68,16 +58,9 @@
     const member = new Member(arc, {
       address: '0xe3016a92b6c728f5a55fe45029804de60148c689',
       contract: daoState.reputation.address,
-<<<<<<< HEAD
       dao: dao.id
     })
-    const memberState = await member.state().pipe(first()).toPromise()
-=======
-      dao: dao.id,
-      reputation: new BN(0)
-    }, arc)
     const memberState = await member.fetchState()
->>>>>>> 90289001
     expect(Number(memberState.reputation)).toEqual(0)
     expect(memberState.address).toEqual('0xe3016a92b6c728f5a55fe45029804de60148c689')
     expect(memberState.dao).toBe(dao.id.toLowerCase())
@@ -87,15 +70,9 @@
     const member = new Member(arc, {
       address: '0xe3016a92b6c728f5a55fe45029804de601481234',
       contract: daoState.reputation.address,
-<<<<<<< HEAD
       dao: dao.id
     })
-=======
-      dao: dao.id,
-      reputation: new BN(0)
-    }, arc)
->>>>>>> 90289001
-    const memberState = await member.state({ fetchPolicy: 'cache-only'}).pipe(first()).toPromise()
+    const memberState = await member.fetchState({ fetchPolicy: 'cache-only'})
     expect(Number(memberState.reputation)).toEqual(0)
     expect(memberState.address).toEqual('0xe3016a92b6c728f5a55fe45029804de601481234')
     expect(memberState.dao).toBe(dao.id.toLowerCase())
@@ -103,11 +80,7 @@
 
 
   it('Member proposals() works', async () => {
-<<<<<<< HEAD
     const member = new Member(arc, { address: defaultAccount, dao: dao.id, contract: daoState.reputation.address})
-=======
-    const member = new Member({ address: defaultAccount, dao: dao.id, contract: daoState.reputation.address, reputation: new BN(0)}, arc)
->>>>>>> 90289001
     let proposals: Proposal[] = []
     member.proposals().subscribe((next: Proposal[]) => proposals = next)
     // wait until the proposal has been indexed
@@ -118,7 +91,6 @@
   })
 
   it('Member stakes() works', async () => {
-<<<<<<< HEAD
     if (!arc.web3) throw new Error('Web3 provider not set')
     const stakerAccount = await arc.web3.getSigner(0).getAddress()
     const member = new Member(arc, { address: stakerAccount, dao: dao.id, contract: daoState.reputation.address})
@@ -141,7 +113,7 @@
     await waitUntilTrue(() => stakes.length > 0)
 
     expect(stakes.length).toBeGreaterThan(0)
-    const stakeState = await stakes[0].fetchStaticState()
+    const stakeState = await stakes[0].fetchState()
     expect(stakeState.staker).toEqual(stakerAccount.toLowerCase())
     expect(fromWei(stakeState.amount)).toEqual('99.0')
     // clean up after test
@@ -150,38 +122,6 @@
 
   it('Member votes() works', async () => {
     const member = new Member(arc, { address: defaultAccount, dao: dao.id, contract: daoState.reputation.address})
-=======
-      const stakerAccount = arc.accounts[1]
-      const member = new Member({ address: stakerAccount, dao: dao.id, contract: daoState.reputation.address, reputation: new BN(0)}, arc)
-      const proposal = await createAProposal()
-      const stakingToken =  await proposal.stakingToken()
-      // mint tokens with defaultAccount
-      await stakingToken.mint(stakerAccount, toWei('10000')).send()
-      // switch the defaultAccount to a fresh one
-
-      stakingToken.context.defaultAccount = stakerAccount
-      const votingMachine = await proposal.votingMachine()
-      await stakingToken.approveForStaking(votingMachine.address, toWei('1000')).send()
-
-      await proposal.stake(IProposalOutcome.Pass, toWei('99')).send()
-      let stakes: Stake[] = []
-      member.stakes({ where: { proposal: proposal.id}}).subscribe(
-        (next: Stake[]) => { stakes = next }
-      )
-      // wait until the proposal has been indexed
-      await waitUntilTrue(() => stakes.length > 0)
-
-      expect(stakes.length).toBeGreaterThan(0)
-      const stakeState = await stakes[0].fetchState()
-      expect(stakeState.staker).toEqual(stakerAccount.toLowerCase())
-      expect(fromWei(stakeState.amount)).toEqual('99')
-      // clean up after test
-      arc.defaultAccount = defaultAccount
-    })
-
-  it('Member votes() works', async () => {
-    const member = new Member({ address: defaultAccount, dao: dao.id, contract: daoState.reputation.address, reputation: new BN(0)}, arc)
->>>>>>> 90289001
     const proposal = await createAProposal()
     const votes: Vote[][] = []
     member.votes().subscribe((next: Vote[]) => votes.push(next))
