import { first } from 'rxjs/operators'
import { Arc } from '../src/arc'
import { DAO, IDAOState } from '../src/dao'
import { IMemberStaticState, Member } from '../src/member'
import { IProposalOutcome, Proposal } from '../src/proposal'
import { Stake } from '../src/stake'
import { Address } from '../src/types'
import { Vote } from '../src/vote'
import { createAProposal, fromWei,
  getTestDAO, newArc, toWei, waitUntilTrue } from './utils'

jest.setTimeout(60000)

/**
 * Member test
 */
describe('Member', () => {

  let arc: Arc
  let defaultAccount: Address
  let dao: DAO
  let daoState: IDAOState

  beforeAll(async () => {
    arc = await newArc()
    dao = await getTestDAO()
    daoState = await dao.state().pipe(first()).toPromise()

    if(!arc.web3) throw new Error("Web3 provider not set")
    defaultAccount = arc.defaultAccount? arc.defaultAccount: await arc.web3.getSigner().getAddress()
  })

  it('Member is instantiable', () => {
    const member = new Member(arc, { address: defaultAccount, dao: dao.id, contract: daoState.reputation.address})
    expect(member).toBeInstanceOf(Member)
    const memberFromId = new Member(arc, '0xsomeId')
    expect(memberFromId).toBeInstanceOf(Member)
  })

  it('Member state works', async () => {
    const members = await Member.search(arc, {where: { dao: dao.id}}).pipe(first()).toPromise()
    const member = members[0]
    const memberState = await member.state().pipe(first()).toPromise()
    expect(Number(memberState.reputation)).toBeGreaterThan(0)
    expect(memberState.dao).toBe(dao.id.toLowerCase())
  })

  it('Member is usable without knowing id or contract', async () => {
    const members = await Member.search(arc, {where: { dao: dao.id}}).pipe(first()).toPromise()
    const member = members[0]
    const memberState = await member.state().pipe(first()).toPromise()
    const newMember = new Member(arc, {dao: memberState.dao, address: memberState.address})
    const newMemberState = await newMember.state().pipe(first()).toPromise()
    expect(memberState).toEqual(newMemberState)
  })

  it('Member state works if address has no reputation', async () => {
    const member = new Member(arc, {
      address: '0xe3016a92b6c728f5a55fe45029804de60148c689',
      contract: daoState.reputation.address,
      dao: dao.id
    })
    const memberState = await member.state().pipe(first()).toPromise()
    expect(Number(memberState.reputation)).toEqual(0)
    expect(memberState.address).toEqual('0xe3016a92b6c728f5a55fe45029804de60148c689')
    expect(memberState.dao).toBe(dao.id.toLowerCase())
  })

  it('Member state works for a non-existent member, using cache-only', async () => {
    const member = new Member(arc, {
      address: '0xe3016a92b6c728f5a55fe45029804de601481234',
      contract: daoState.reputation.address,
      dao: dao.id
    })
    const memberState = await member.state({ fetchPolicy: 'cache-only'}).pipe(first()).toPromise()
    expect(Number(memberState.reputation)).toEqual(0)
    expect(memberState.address).toEqual('0xe3016a92b6c728f5a55fe45029804de601481234')
    expect(memberState.dao).toBe(dao.id.toLowerCase())
  })


  it('Member proposals() works', async () => {
    const member = new Member(arc, { address: defaultAccount, dao: dao.id, contract: daoState.reputation.address})
    let proposals: Proposal[] = []
    member.proposals().subscribe((next: Proposal[]) => proposals = next)
    // wait until the proposal has been indexed
    await waitUntilTrue(() => proposals.length > 0)

    expect(proposals.length).toBeGreaterThan(0)
    expect(proposals[0].id).toBeDefined()
  })

  it('Member stakes() works', async () => {
<<<<<<< HEAD
    if (!arc.web3) throw new Error('Web3 provider not set')
    const stakerAccount = await arc.web3.getSigner(0).getAddress()
    const member = new Member({ address: stakerAccount, dao: dao.id, contract: daoState.reputation.address}, arc)
    const proposal = await createAProposal()
    const stakingToken =  await proposal.stakingToken()
    // mint tokens with defaultAccount
    await stakingToken.mint(stakerAccount, toWei('10000')).send()
    // switch the defaultAccount to a fresh one

    stakingToken.context.defaultAccount = stakerAccount
    const votingMachine = await proposal.votingMachine()
    await stakingToken.approveForStaking(votingMachine.address, toWei('1000')).send()

    await proposal.stake(IProposalOutcome.Pass, toWei('99')).send()
    let stakes: Stake[] = []
    member.stakes({ where: { proposal: proposal.id}}).subscribe(
      (next: Stake[]) => { stakes = next }
    )
    // wait until the proposal has been indexed
    await waitUntilTrue(() => stakes.length > 0)

    expect(stakes.length).toBeGreaterThan(0)
    const stakeState = await stakes[0].fetchStaticState()
    expect(stakeState.staker).toEqual(stakerAccount.toLowerCase())
    expect(fromWei(stakeState.amount)).toEqual('99.0')
    // clean up after test
    arc.defaultAccount = defaultAccount
  })
=======
      const stakerAccount = arc.accounts[1]
      const member = new Member(arc, { address: stakerAccount, dao: dao.id, contract: daoState.reputation.address}, )
      const proposal = await createAProposal()
      const stakingToken =  await proposal.stakingToken()
      // mint tokens with defaultAccount
      await stakingToken.mint(stakerAccount, toWei('10000')).send()
      // switch the defaultAccount to a fresh one

      stakingToken.context.defaultAccount = stakerAccount
      const votingMachine = await proposal.votingMachine()
      await stakingToken.approveForStaking(votingMachine.address, toWei('1000')).send()

      await proposal.stake(IProposalOutcome.Pass, toWei('99')).send()
      let stakes: Stake[] = []
      member.stakes({ where: { proposal: proposal.id}}).subscribe(
        (next: Stake[]) => { stakes = next }
      )
      // wait until the proposal has been indexed
      await waitUntilTrue(() => stakes.length > 0)

      expect(stakes.length).toBeGreaterThan(0)
      const stakeState = await stakes[0].fetchStaticState()
      expect(stakeState.staker).toEqual(stakerAccount.toLowerCase())
      expect(fromWei(stakeState.amount)).toEqual('99')
      // clean up after test
      arc.defaultAccount = defaultAccount
    })
>>>>>>> e75f4021

  it('Member votes() works', async () => {
    const member = new Member(arc, { address: defaultAccount, dao: dao.id, contract: daoState.reputation.address})
    const proposal = await createAProposal()
    const votes: Vote[][] = []
    member.votes().subscribe((next: Vote[]) => votes.push(next))
    await waitUntilTrue(() => votes.length > 0)
    await proposal.vote(IProposalOutcome.Pass).send()
    await waitUntilTrue(() => votes.length > 1)
    expect(votes[votes.length - 1].length).toBeGreaterThan(0)
    const proposalIds: string[] = []
    await Promise.all(votes[votes.length - 1].map(async (vote) => {
      const voteState = await vote.fetchStaticState()
      proposalIds.push(voteState.proposal)
    }))
    expect(proposalIds).toContain(proposal.id)
  })

  it('Members are searchable', async () => {
    let members: Member[] = []

    Member.search(arc)
      .subscribe((result) => members = result)

    await waitUntilTrue(() => members.length !== 0)

    expect(members.length).toBeGreaterThanOrEqual(10)
  })

  it('paging and sorting works', async () => {
    const ls1 = await Member.search(arc, { first: 3, orderBy: 'address' }).pipe(first()).toPromise()
    expect(ls1.length).toEqual(3)
    expect((ls1[0].staticState as IMemberStaticState).address <=
      (ls1[1].staticState as IMemberStaticState).address).toBeTruthy()

    const ls2 = await Member.search(arc, { first: 2, skip: 2, orderBy: 'address' }).pipe(first()).toPromise()
    expect(ls2.length).toEqual(2)
    expect((ls1[2].staticState as IMemberStaticState).address)
      .toEqual((ls2[0].staticState as IMemberStaticState).address)

    const ls3 = await Member.search(arc, {  orderBy: 'address', orderDirection: 'desc'}).pipe(first()).toPromise()
    expect((ls3[0].staticState as IMemberStaticState).address >=
      (ls3[1].staticState as IMemberStaticState).address).toBeTruthy()
  })

  it('member: generate id is correctly', async () => {
    const members = await Member.search(arc).pipe(first()).toPromise()
    const member = members[0]
    const memberState = await member.state().pipe(first()).toPromise()
    expect(memberState.contract).toBeTruthy()
    const calculatedId = member.calculateId({contract: memberState.contract, address: memberState.address})
    expect(memberState.id).toEqual(calculatedId)
    //
    // const newMember = new Member(
    //   { contract: memberState.contract, dao: memberState.dao, address: memberState.address}, arc)
    // const newMemberStaticState = await newMember.fetchStaticState()
    // expect(newMemberStaticState.id).toEqual(memberState.id)
    // const newMemberState = await newMember.state().pipe(first()).toPromise()
    // expect(newMemberState.id).toEqual(memberState.id)
  })
})<|MERGE_RESOLUTION|>--- conflicted
+++ resolved
@@ -91,10 +91,9 @@
   })
 
   it('Member stakes() works', async () => {
-<<<<<<< HEAD
     if (!arc.web3) throw new Error('Web3 provider not set')
     const stakerAccount = await arc.web3.getSigner(0).getAddress()
-    const member = new Member({ address: stakerAccount, dao: dao.id, contract: daoState.reputation.address}, arc)
+    const member = new Member(arc, { address: stakerAccount, dao: dao.id, contract: daoState.reputation.address})
     const proposal = await createAProposal()
     const stakingToken =  await proposal.stakingToken()
     // mint tokens with defaultAccount
@@ -120,35 +119,6 @@
     // clean up after test
     arc.defaultAccount = defaultAccount
   })
-=======
-      const stakerAccount = arc.accounts[1]
-      const member = new Member(arc, { address: stakerAccount, dao: dao.id, contract: daoState.reputation.address}, )
-      const proposal = await createAProposal()
-      const stakingToken =  await proposal.stakingToken()
-      // mint tokens with defaultAccount
-      await stakingToken.mint(stakerAccount, toWei('10000')).send()
-      // switch the defaultAccount to a fresh one
-
-      stakingToken.context.defaultAccount = stakerAccount
-      const votingMachine = await proposal.votingMachine()
-      await stakingToken.approveForStaking(votingMachine.address, toWei('1000')).send()
-
-      await proposal.stake(IProposalOutcome.Pass, toWei('99')).send()
-      let stakes: Stake[] = []
-      member.stakes({ where: { proposal: proposal.id}}).subscribe(
-        (next: Stake[]) => { stakes = next }
-      )
-      // wait until the proposal has been indexed
-      await waitUntilTrue(() => stakes.length > 0)
-
-      expect(stakes.length).toBeGreaterThan(0)
-      const stakeState = await stakes[0].fetchStaticState()
-      expect(stakeState.staker).toEqual(stakerAccount.toLowerCase())
-      expect(fromWei(stakeState.amount)).toEqual('99')
-      // clean up after test
-      arc.defaultAccount = defaultAccount
-    })
->>>>>>> e75f4021
 
   it('Member votes() works', async () => {
     const member = new Member(arc, { address: defaultAccount, dao: dao.id, contract: daoState.reputation.address})
