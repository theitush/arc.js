--- conflicted
+++ resolved
@@ -26,13 +26,8 @@
   })
 
   it('get the token state', async () => {
-<<<<<<< HEAD
     const token = new Token(arc, address)
-    const state = await token.state().pipe(first()).toPromise()
-=======
-    const token = new Token(address, arc)
     const state = await token.fetchState()
->>>>>>> 90289001
     expect(Object.keys(state)).toEqual(['address', 'name', 'owner', 'symbol', 'totalSupply'])
     const expected = {
        address: address.toLowerCase(),
