import { first } from 'rxjs/operators'
import { Arc, IProposalCreateOptionsCR, ContributionRewardProposal, IContributionRewardProposalState } from '../src'
import { DAO } from '../src'
import { IProposalStage, Proposal } from '../src'
import { ContributionReward } from '../src'

import {
  fromWei,
  getTestAddresses,
  getTestDAO,
  getTestScheme,
  newArc,
  toWei,
  waitUntilTrue,
  createCRProposal
} from './utils'

jest.setTimeout(20000)

describe('Create a ContributionReward proposal', () => {
  let arc: Arc
  let accounts: string[]
  let dao: DAO

  beforeAll(async () => {
    arc = await newArc()
    if (!arc.web3) throw new Error('Web3 provider not set')
    accounts = await arc.web3.listAccounts()
    arc.defaultAccount = accounts[0]
    dao = await getTestDAO()
  })

  it('is properly indexed', async () => {
    const options: IProposalCreateOptionsCR  = {
      beneficiary: '0xffcf8fdee72ac11b5c542428b35eef5769c409f0',
      dao: dao.id,
      ethReward: toWei('300'),
      externalTokenAddress: undefined,
      externalTokenReward: toWei('0'),
      nativeTokenReward: toWei('1'),
      reputationReward: toWei('10'),
<<<<<<< HEAD
      plugin: testAddresses.base.ContributionReward,
      proposalType: "ContributionReward"
=======
      scheme: getTestScheme("ContributionReward")
>>>>>>> c6037771
    }

    const proposal = await createCRProposal(arc, testAddresses.base.ContributionReward, options)
    let proposals: ContributionRewardProposal[] = []
    const proposalIsIndexed = async () => {
      // we pass no-cache to make sure we hit the server on each request
      proposals = await Proposal.search(arc, { where: {id: proposal.id}}, { fetchPolicy: 'no-cache' })
        .pipe(first()).toPromise() as ContributionRewardProposal[]
      return proposals.length > 0
    }
    await waitUntilTrue(proposalIsIndexed)

    expect(proposal.id).toBeDefined()

    const proposalState = await proposal.fetchState()

    expect(fromWei(proposalState.externalTokenReward)).toEqual('0.0')
    expect(fromWei(proposalState.ethReward)).toEqual('300.0')
    expect(fromWei(proposalState.nativeTokenReward)).toEqual('1.0')
    expect(fromWei(proposalState.reputationReward)).toEqual('10.0')
    expect(fromWei(proposalState.stakesAgainst)).toEqual('100.0')
    expect(fromWei(proposalState.stakesFor)).toEqual('0.0')

    if(!dao.context.web3) throw new Error('Web3 provider not set')
    const defaultAccount = dao.context.defaultAccount? dao.context.defaultAccount: await dao.context.web3.getSigner().getAddress()

    expect(proposalState).toMatchObject({
      executedAt: 0,
      proposer: defaultAccount.toLowerCase(),
      quietEndingPeriodBeganAt: 0,
      resolvedAt: 0,
      stage: IProposalStage.Queued
    })

    expect(proposalState).toMatchObject({
      beneficiary: options.beneficiary
    })

    expect(proposalState.dao.id).toEqual(dao.id)
  })

  it('saves title etc on ipfs', async () => {
    const options: IProposalCreateOptionsCR = {
      beneficiary: '0xffcf8fdee72ac11b5c542428b35eef5769c409f0',
      dao: dao.id,
      description: 'Just eat them',
      ethReward: toWei('300'),
      externalTokenAddress: undefined,
      externalTokenReward: toWei('0'),
      nativeTokenReward: toWei('1'),
<<<<<<< HEAD
      plugin: testAddresses.base.ContributionReward,
      proposalType: "ContributionReward",
=======
      scheme: getTestScheme("ContributionReward"),
>>>>>>> c6037771
      title: 'A modest proposal',
      url: 'http://swift.org/modest'
    }

    const proposal = await createCRProposal(arc, testAddresses.base.ContributionReward, options)
    let proposals: ContributionRewardProposal[] = []
    const proposalIsIndexed = async () => {
      // we pass no-cache to make sure we hit the server on each request
      proposals = await Proposal.search(arc, {where: {id: proposal.id}}, { fetchPolicy: 'no-cache' })
        .pipe(first()).toPromise() as ContributionRewardProposal[]
      return proposals.length > 0
    }
    await waitUntilTrue(proposalIsIndexed)
    const proposal2 = await new ContributionRewardProposal(arc, proposal.id)
    const proposalState = await proposal2.fetchState()
    expect(proposalState.descriptionHash).toEqual('QmRg47CGnf8KgqTZheTejowoxt4SvfZFqi7KGzr2g163uL')

    // get the data
    // TODO - do the round trip test to see if subgraph properly indexs the fields
    // (depends on https://github.com/daostack/subgraph/issues/42)
    if (!arc.ipfs) throw Error('IPFS provider not set')
    const savedData = await arc.ipfs.cat(proposalState.descriptionHash as string) // + proposalState.descriptionHash)
    expect(savedData).toEqual({
      description: options.description,
      title: options.title,
      url: options.url
    })

  })

  it('handles the fact that the ipfs url is not set elegantly', async () => {
    const arcWithoutIPFS = await newArc()
    arcWithoutIPFS.ipfsProvider = ''
    const contractAddresses = await getTestAddresses()
    const anotherDAO = arcWithoutIPFS.dao(contractAddresses.dao.Avatar)
    const options: IProposalCreateOptionsCR = {
      beneficiary: '0xffcf8fdee72ac11b5c542428b35eef5769c409f0',
      dao: anotherDAO.id,
      description: 'Just eat them',
      ethReward: toWei('300'),
      externalTokenAddress: undefined,
      nativeTokenReward: toWei('1'),
<<<<<<< HEAD
      plugin: testAddresses.base.ContributionReward,
=======
      scheme: getTestScheme("ContributionReward"),
>>>>>>> c6037771
      title: 'A modest proposal',
      url: 'http://swift.org/modest',
      proposalType: "ContributionReward"
    }

    await expect(anotherDAO.createProposal(options).send()).rejects.toThrowError(
      /No ipfsProvider set/i
    )
  })
})<|MERGE_RESOLUTION|>--- conflicted
+++ resolved
@@ -39,12 +39,8 @@
       externalTokenReward: toWei('0'),
       nativeTokenReward: toWei('1'),
       reputationReward: toWei('10'),
-<<<<<<< HEAD
-      plugin: testAddresses.base.ContributionReward,
+      scheme: getTestScheme("ContributionReward")
       proposalType: "ContributionReward"
-=======
-      scheme: getTestScheme("ContributionReward")
->>>>>>> c6037771
     }
 
     const proposal = await createCRProposal(arc, testAddresses.base.ContributionReward, options)
@@ -95,12 +91,8 @@
       externalTokenAddress: undefined,
       externalTokenReward: toWei('0'),
       nativeTokenReward: toWei('1'),
-<<<<<<< HEAD
-      plugin: testAddresses.base.ContributionReward,
+      scheme: getTestScheme("ContributionReward"),
       proposalType: "ContributionReward",
-=======
-      scheme: getTestScheme("ContributionReward"),
->>>>>>> c6037771
       title: 'A modest proposal',
       url: 'http://swift.org/modest'
     }
@@ -143,11 +135,7 @@
       ethReward: toWei('300'),
       externalTokenAddress: undefined,
       nativeTokenReward: toWei('1'),
-<<<<<<< HEAD
-      plugin: testAddresses.base.ContributionReward,
-=======
       scheme: getTestScheme("ContributionReward"),
->>>>>>> c6037771
       title: 'A modest proposal',
       url: 'http://swift.org/modest',
       proposalType: "ContributionReward"
