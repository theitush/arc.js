--- conflicted
+++ resolved
@@ -62,12 +62,8 @@
     expect(fromWei(proposalState.stakesFor)).toEqual('0')
 
     expect(proposalState).toMatchObject({
-<<<<<<< HEAD
-      executedAt: null,
-=======
       beneficiary: options.beneficiary,
       executedAt: 0,
->>>>>>> 149b983b
       proposer: dao.context.web3.eth.defaultAccount.toLowerCase(),
       quietEndingPeriod: 300,
       quietEndingPeriodBeganAt: 0,
