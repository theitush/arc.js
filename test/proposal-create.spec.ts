import { BN } from './utils'
import { first } from 'rxjs/operators'
import { Arc } from '../src/arc'
<<<<<<< HEAD
import { Logger } from '../src/logger'
import { IProposalStage, IProposalType, Proposal } from '../src/proposal'
import { IContributionReward } from '../src/schemes/contributionReward'
=======
import { IContributionReward, IProposalStage, IProposalType, Proposal } from '../src/proposal'
>>>>>>> 15ef5cb5
import {
  fromWei,
  getContractAddressesFromMigration,
  getTestDAO,
  newArc,
  toWei,
  waitUntilTrue
} from './utils'

jest.setTimeout(10000)

describe('Create a ContributionReward proposal', () => {
  let arc: Arc
  let web3: any
  let accounts: any

  beforeAll(async () => {
    arc = await newArc()
    web3 = arc.web3
    accounts = web3.eth.accounts.wallet
    web3.eth.defaultAccount = accounts[0].address
  })

  it('is properly indexed', async () => {
    const dao = await getTestDAO()
    const options = {
      beneficiary: '0xffcf8fdee72ac11b5c542428b35eef5769c409f0',
      ethReward: toWei('300'),
      externalTokenAddress: undefined,
      externalTokenReward: toWei('0'),
      nativeTokenReward: toWei('1'),
      reputationReward: toWei('10'),
      type: IProposalType.ContributionReward
    }

    const response = await dao.createProposal(options).send()
    const proposal = response.result as Proposal
    let proposals: Proposal[] = []
    const proposalIsIndexed = async () => {
      // we pass no-cache to make sure we hit the server on each request
      proposals = await Proposal.search({id: proposal.id}, arc, { fetchPolicy: 'no-cache' })
        .pipe(first()).toPromise()
      return proposals.length > 0
    }
    await waitUntilTrue(proposalIsIndexed)

    expect(proposal.id).toBeDefined()
    const proposalState = await proposal.state().pipe(first()).toPromise()

    const contributionReward = proposalState.contributionReward as IContributionReward
    expect(fromWei(contributionReward.externalTokenReward)).toEqual('0')
    expect(fromWei(contributionReward.ethReward)).toEqual('300')
    expect(fromWei(contributionReward.nativeTokenReward)).toEqual('1')
    expect(fromWei(contributionReward.reputationReward)).toEqual('10')
    expect(fromWei(proposalState.stakesAgainst)).toEqual('0.0000001') // TODO: why this amount?
    expect(fromWei(proposalState.stakesFor)).toEqual('0')

    expect(proposalState).toMatchObject({
      executedAt: 0,
      proposer: dao.context.web3.eth.defaultAccount.toLowerCase(),
      quietEndingPeriod: 300,
      quietEndingPeriodBeganAt: 0,
      resolvedAt: 0,
      stage: IProposalStage.Queued
    })

    expect(proposalState.contributionReward).toMatchObject({
      beneficiary: options.beneficiary
    })

    expect(proposalState.dao.address).toEqual(dao.address)
  })

  it('saves title etc on ipfs', async () => {
    const dao = await getTestDAO()
    const options = {
      beneficiary: '0xffcf8fdee72ac11b5c542428b35eef5769c409f0',
      description: 'Just eat them',
      ethReward: toWei('300'),
      externalTokenAddress: undefined,
      externalTokenReward: toWei('0'),
      nativeTokenReward: toWei('1'),
      title: 'A modest proposal',
      type: IProposalType.ContributionReward,
      url: 'http://swift.org/modest'
    }

    const response = await dao.createProposal(options).send()
    const proposal = response.result as Proposal
    let proposals: Proposal[] = []
    const proposalIsIndexed = async () => {
      // we pass no-cache to make sure we hit the server on each request
      proposals = await Proposal.search({id: proposal.id}, arc, { fetchPolicy: 'no-cache' })
        .pipe(first()).toPromise()
      return proposals.length > 0
    }
    await waitUntilTrue(proposalIsIndexed)
    const proposal2 = new Proposal(proposal.id, proposal.dao.address, arc)
    const proposalState = await proposal2.state().pipe(first()).toPromise()
    expect(proposalState.descriptionHash).toEqual('QmRg47CGnf8KgqTZheTejowoxt4SvfZFqi7KGzr2g163uL')

    // get the data
    // TODO - do the round trip test to see if subgraph properly indexs the fields
    // (depends on https://github.com/daostack/subgraph/issues/42)
    const savedData = await arc.ipfs.cat(proposalState.descriptionHash) // + proposalState.descriptionHash)
    expect(JSON.parse(savedData.toString())).toEqual({
      description: options.description,
      title: options.title,
      url: options.url
    })

  })

  it('handles the fact that the ipfs url is not set elegantly', async () => {
    const arcWithoutIPFS = await newArc()
    arcWithoutIPFS.ipfsProvider = ''
    const contractAddresses = await getContractAddressesFromMigration()
    const dao = arcWithoutIPFS.dao(contractAddresses.dao.Avatar)
    const options = {
      beneficiary: '0xffcf8fdee72ac11b5c542428b35eef5769c409f0',
      description: 'Just eat them',
      ethReward: toWei('300'),
      externalTokenAddress: undefined,
      nativeTokenReward: toWei('1'),
      title: 'A modest proposal',
      type: IProposalType.ContributionReward,
      url: 'http://swift.org/modest'
    }

    expect(dao.createProposal(options).send()).rejects.toThrowError(
      /no ipfsProvider set/i
    )
  })
})<|MERGE_RESOLUTION|>--- conflicted
+++ resolved
@@ -1,13 +1,7 @@
-import { BN } from './utils'
 import { first } from 'rxjs/operators'
 import { Arc } from '../src/arc'
-<<<<<<< HEAD
-import { Logger } from '../src/logger'
-import { IProposalStage, IProposalType, Proposal } from '../src/proposal'
-import { IContributionReward } from '../src/schemes/contributionReward'
-=======
 import { IContributionReward, IProposalStage, IProposalType, Proposal } from '../src/proposal'
->>>>>>> 15ef5cb5
+
 import {
   fromWei,
   getContractAddressesFromMigration,
