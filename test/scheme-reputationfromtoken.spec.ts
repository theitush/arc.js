import { first } from 'rxjs/operators'
import { Arc, ReputationFromTokenScheme } from '../src'
import { newArc } from './utils'

jest.setTimeout(60000)
/**
 * Scheme test
 */
describe('Scheme', () => {

  let arc: Arc
  beforeAll(async () => {
    arc = await newArc()
  })

<<<<<<< HEAD
  it('version 0.0.1-rc.32', async () => {
    const pluginContractInfo = arc.getContractInfoByName('ReputationFromToken', '0.0.1-rc.32')
    const plugins = await arc.plugins({ where: {address: pluginContractInfo.address}})
=======
  it('Redeem Works', async () => {
    const schemes = await arc.schemes({ where: {name: "ReputationFromToken"}})
>>>>>>> c6037771
      .pipe(first()).toPromise()
    const plugin = plugins[0]
    expect(plugin.ReputationFromToken).not.toBeFalsy()
    const reputationFromToken = plugin.ReputationFromToken as ReputationFromTokenScheme

    if(!arc.web3) throw new Error("Web3 provider not set")
    const defaultAccount = arc.defaultAccount? arc.defaultAccount: await arc.web3.getSigner().getAddress()

    const redemptionPromise = reputationFromToken.redeem(defaultAccount).send()
    expect(redemptionPromise).rejects.toThrow()
  })
<<<<<<< HEAD
  it('version 0.0.1-rc.34', async () => {
    const pluginContractInfo = arc.getContractInfoByName('ReputationFromToken', '0.0.1-rc.34')
    const plugins = await arc.plugins({ where: {address: pluginContractInfo.address}})
      .pipe(first()).toPromise()
    const plugin = plugins[0]
    const reputationFromToken = plugin.ReputationFromToken as ReputationFromTokenScheme

    if(!arc.web3) throw new Error("Web3 provider not set")
    const defaultAccount = arc.defaultAccount? arc.defaultAccount: await arc.web3.getSigner().getAddress()

    await expect(reputationFromToken.redeem(
      defaultAccount,
      '0x0123400000000000000000000000000000000000000000000000000000000000' // <- wrong hash
    ).send()).rejects.toThrow(
      // TODO: uncomment when Ethers.js supports revert reasons, see thread:
      // https://github.com/ethers-io/ethers.js/issues/446
      /*'must send the right agreementHash'*/
    )

    // TODO: this reverst, would be nice to have a working test
    await expect(reputationFromToken.redeem(
      defaultAccount,
      agreementHash // <- right hash
    ).send()).rejects.toThrow('revert')
   })

  it('getAgreementHash works', async () => {
    const pluginContractInfo = arc.getContractInfoByName('ReputationFromToken', '0.0.1-rc.34')
    const plugins = await arc.plugins({ where: {address: pluginContractInfo.address}})
      .pipe(first()).toPromise()
    const plugin = plugins[0]
    const reputationFromToken = plugin.ReputationFromToken as ReputationFromTokenScheme
    expect(await reputationFromToken.getAgreementHash()).toEqual(agreementHash)

  })
=======
>>>>>>> c6037771
})<|MERGE_RESOLUTION|>--- conflicted
+++ resolved
@@ -13,14 +13,8 @@
     arc = await newArc()
   })
 
-<<<<<<< HEAD
-  it('version 0.0.1-rc.32', async () => {
-    const pluginContractInfo = arc.getContractInfoByName('ReputationFromToken', '0.0.1-rc.32')
-    const plugins = await arc.plugins({ where: {address: pluginContractInfo.address}})
-=======
   it('Redeem Works', async () => {
     const schemes = await arc.schemes({ where: {name: "ReputationFromToken"}})
->>>>>>> c6037771
       .pipe(first()).toPromise()
     const plugin = plugins[0]
     expect(plugin.ReputationFromToken).not.toBeFalsy()
@@ -32,42 +26,4 @@
     const redemptionPromise = reputationFromToken.redeem(defaultAccount).send()
     expect(redemptionPromise).rejects.toThrow()
   })
-<<<<<<< HEAD
-  it('version 0.0.1-rc.34', async () => {
-    const pluginContractInfo = arc.getContractInfoByName('ReputationFromToken', '0.0.1-rc.34')
-    const plugins = await arc.plugins({ where: {address: pluginContractInfo.address}})
-      .pipe(first()).toPromise()
-    const plugin = plugins[0]
-    const reputationFromToken = plugin.ReputationFromToken as ReputationFromTokenScheme
-
-    if(!arc.web3) throw new Error("Web3 provider not set")
-    const defaultAccount = arc.defaultAccount? arc.defaultAccount: await arc.web3.getSigner().getAddress()
-
-    await expect(reputationFromToken.redeem(
-      defaultAccount,
-      '0x0123400000000000000000000000000000000000000000000000000000000000' // <- wrong hash
-    ).send()).rejects.toThrow(
-      // TODO: uncomment when Ethers.js supports revert reasons, see thread:
-      // https://github.com/ethers-io/ethers.js/issues/446
-      /*'must send the right agreementHash'*/
-    )
-
-    // TODO: this reverst, would be nice to have a working test
-    await expect(reputationFromToken.redeem(
-      defaultAccount,
-      agreementHash // <- right hash
-    ).send()).rejects.toThrow('revert')
-   })
-
-  it('getAgreementHash works', async () => {
-    const pluginContractInfo = arc.getContractInfoByName('ReputationFromToken', '0.0.1-rc.34')
-    const plugins = await arc.plugins({ where: {address: pluginContractInfo.address}})
-      .pipe(first()).toPromise()
-    const plugin = plugins[0]
-    const reputationFromToken = plugin.ReputationFromToken as ReputationFromTokenScheme
-    expect(await reputationFromToken.getAgreementHash()).toEqual(agreementHash)
-
-  })
-=======
->>>>>>> c6037771
 })