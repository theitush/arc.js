import { Arc } from '../src/arc'
import {
  IProposalStage,
  IProposalState,
  IProposalType,
  ISchemeRegistrar,
  Proposal
  } from '../src/proposal'
import { Scheme } from '../src/scheme'
import { createAProposal, firstResult, getTestDAO, newArc, voteToAcceptProposal, waitUntilTrue } from './utils'

jest.setTimeout(30000)

/**
 * Proposal test
 */
describe('Proposal', () => {
  let arc: Arc

  beforeAll(async () => {
    arc = await newArc()
  })

  it('Check proposal state is correct', async () => {
    const dao = await getTestDAO()
    const schemeToRegister = arc.web3.eth.accounts.wallet[3].address
    const proposalToAdd = await createAProposal(dao, {
      descriptionHash: '',
      parametersHash: '0x0000000000000000000000000000000000000000000000000000000000001234',
      permissions: '0x0000001f',
      scheme: schemeToRegister,
      type: IProposalType.SchemeRegistrarAdd
    })

    expect(proposalToAdd).toBeInstanceOf(Proposal)
    const proposalToAddStates: IProposalState[] = []
    const lastProposalToAddState = (): IProposalState => proposalToAddStates[proposalToAddStates.length - 1]

    proposalToAdd.state().subscribe((pState: IProposalState) => {
      proposalToAddStates.push(pState)
    })

    await waitUntilTrue(() => proposalToAddStates.length > 1)

    expect(lastProposalToAddState().schemeRegistrar).toMatchObject({
      decision: null,
      schemeRegistered: null,
      schemeRemoved: null,
      schemeToRegister:  schemeToRegister.toLowerCase(),
      schemeToRegisterParamsHash: '0x0000000000000000000000000000000000000000000000000000000000001234',
      schemeToRegisterPermission: '0x0000001f',
      schemeToRemove: null
    })

    expect(lastProposalToAddState().type).toEqual('SchemeRegistrarAdd')

    // accept the proposal by voting the hell out of it
    await voteToAcceptProposal(proposalToAdd)

<<<<<<< HEAD
    await waitUntilTrue(() => (lastState().schemeRegistrar as ISchemeRegistrar).schemeRegistered)
    expect(lastState()).toMatchObject({
      stage: IProposalStage.Executed
    })

    expect(lastState().schemeRegistrar).toMatchObject({
=======
    await proposalToAdd.execute()
    await waitUntilTrue(() => (lastProposalToAddState().schemeRegistrar as ISchemeRegistrar).schemeRegistered)
    expect(lastProposalToAddState()).toMatchObject({
      stage: IProposalStage.Executed
    })
    expect(lastProposalToAddState().schemeRegistrar).toMatchObject({
>>>>>>> 8447b67f
      decision: '1',
      schemeRegistered: true
    })

    // we now expect our new scheme to appear in the schemes collection
    const registeredSchemes = await firstResult(Scheme.search({ dao: dao.address }, arc))
    expect(registeredSchemes.map((x: Scheme) => arc.web3.utils.toChecksumAddress(x.address)))
      .toContain(schemeToRegister)

    // we create a new proposal now to edit the scheme
    const proposalToEdit = await createAProposal(dao, {
      descriptionHash: '',
      parametersHash: '0x0000000000000000000000000000000000000000000000000000000000001234',
      permissions: '0x0000001f',
      scheme: schemeToRegister,
      type: IProposalType.SchemeRegistrarEdit
    })
    const proposalToEditStates: IProposalState[]  = []
    proposalToEdit.state().subscribe((pState: IProposalState) => {
      proposalToEditStates.push(pState)
    })
    const lastProposalToEditState = (): IProposalState => proposalToEditStates[proposalToEditStates.length - 1]

    await waitUntilTrue(() => proposalToEditStates.length > 1)

    expect(lastProposalToEditState().schemeRegistrar).toMatchObject({
      decision: null,
      // id: '0x11272ed228de85c4fd14ab467f1f8c6d6936ce3854e240f9a93c9deb95f243e6',
      schemeRegistered: null,
      schemeRemoved: null,
      schemeToRegister: schemeToRegister.toLowerCase(),
      schemeToRegisterParamsHash: '0x0000000000000000000000000000000000000000000000000000000000001234',
      schemeToRegisterPermission: '0x0000001f',
      schemeToRemove: null
    })
    expect(lastProposalToEditState().type).toEqual('SchemeRegistrarEdit')

    // we now uregister the new scheme
    const proposalToRemove = await createAProposal(dao, {
      scheme: schemeToRegister,
      type: IProposalType.SchemeRegistrarRemove
    })
    expect(proposalToRemove).toBeInstanceOf(Proposal)

    const proposalToRemoveStates: IProposalState[]  = []
    proposalToRemove.state().subscribe((pState: IProposalState) => {
      proposalToRemoveStates.push(pState)
    })
    const lastProposalToRemoveState = (): IProposalState => proposalToRemoveStates[proposalToRemoveStates.length - 1]

    await waitUntilTrue(() => proposalToRemoveStates.length > 1)

    expect(lastProposalToRemoveState().schemeRegistrar).toMatchObject({
      decision: null,
      schemeRegistered: null,
      schemeRemoved: null,
      schemeToRegister: null,
      schemeToRegisterParamsHash: null,
      schemeToRegisterPermission: null,
      schemeToRemove: schemeToRegister.toLowerCase()
    })

    // accept the proposal by voting the hell out of it
<<<<<<< HEAD
    await voteToAcceptProposal(proposalToUnregister)
    await waitUntilTrue(() => (lastUnregisterState().schemeRegistrar as ISchemeRegistrar).schemeRemoved)
    expect(lastUnregisterState()).toMatchObject({
=======
    await voteToAcceptProposal(proposalToRemove)
    await proposalToRemove.execute()
    await waitUntilTrue(() => (lastProposalToRemoveState().schemeRegistrar as ISchemeRegistrar).schemeRemoved)
    expect(lastProposalToRemoveState()).toMatchObject({
>>>>>>> 8447b67f
      stage: IProposalStage.Executed
    })
    expect(lastProposalToRemoveState().schemeRegistrar).toMatchObject({
      decision: '1',
      schemeRegistered: null,
      schemeRemoved: true,
      schemeToRegisterParamsHash: null,
      schemeToRegisterPermission: null,
      schemeToRemove: schemeToRegister.toLowerCase()
    })
    expect(lastProposalToRemoveState().type).toEqual('SchemeRegistrarRemove')

  })
})<|MERGE_RESOLUTION|>--- conflicted
+++ resolved
@@ -57,21 +57,12 @@
     // accept the proposal by voting the hell out of it
     await voteToAcceptProposal(proposalToAdd)
 
-<<<<<<< HEAD
-    await waitUntilTrue(() => (lastState().schemeRegistrar as ISchemeRegistrar).schemeRegistered)
-    expect(lastState()).toMatchObject({
-      stage: IProposalStage.Executed
-    })
-
-    expect(lastState().schemeRegistrar).toMatchObject({
-=======
     await proposalToAdd.execute()
     await waitUntilTrue(() => (lastProposalToAddState().schemeRegistrar as ISchemeRegistrar).schemeRegistered)
     expect(lastProposalToAddState()).toMatchObject({
       stage: IProposalStage.Executed
     })
     expect(lastProposalToAddState().schemeRegistrar).toMatchObject({
->>>>>>> 8447b67f
       decision: '1',
       schemeRegistered: true
     })
@@ -135,16 +126,10 @@
     })
 
     // accept the proposal by voting the hell out of it
-<<<<<<< HEAD
-    await voteToAcceptProposal(proposalToUnregister)
-    await waitUntilTrue(() => (lastUnregisterState().schemeRegistrar as ISchemeRegistrar).schemeRemoved)
-    expect(lastUnregisterState()).toMatchObject({
-=======
     await voteToAcceptProposal(proposalToRemove)
     await proposalToRemove.execute()
     await waitUntilTrue(() => (lastProposalToRemoveState().schemeRegistrar as ISchemeRegistrar).schemeRemoved)
     expect(lastProposalToRemoveState()).toMatchObject({
->>>>>>> 8447b67f
       stage: IProposalStage.Executed
     })
     expect(lastProposalToRemoveState().schemeRegistrar).toMatchObject({
