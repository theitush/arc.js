--- conflicted
+++ resolved
@@ -72,17 +72,10 @@
     // we'll get a `ContributionRewardExt` contract
     // find the corresponding scheme object
     // TODO: next lines will not work because of https://github.com/daostack/migration/issues/254
-<<<<<<< HEAD
     const ARC_VERSION = '0.0.1-rc.39'
     const contributionRewardExtContract  = arc.getContractInfoByName(`ContributionRewardExt`, ARC_VERSION)
     const contributionRewardExtAddres = contributionRewardExtContract.address
     // const contributionRewardExtAddres = '0x68c29524E583380aF7896f7e63463740225Ac026'.toLowerCase()
-=======
-    // const ARC_VERSION = '0.0.1-rc.36'
-    // const contributionRewardExtContract  = arc.getContractInfoByName(`ContributionRewardExt`, ARC_VERSION)
-    // const contributionRewardExtAddres = contributionRewardExtContract.address
-    const contributionRewardExtAddres = '0xEC5d4F247aF81A843612eb1371CBCfa88b762119'.toLowerCase()
->>>>>>> 4506148e
     const contributionRewardExts = await arc
       .schemes({ where: { address: contributionRewardExtAddres } }).pipe(first()).toPromise()
 
@@ -416,100 +409,13 @@
     await advanceTimeAndBlock(2000)
 
     // get the current balance of addres1 (who we will send the rewards to)
-<<<<<<< HEAD
     const balanceBefore = new BN(await arc.web3.eth.getBalance(address1))
     await suggestion1.redeem().send()
     const balanceAfter = new BN(await arc.web3.eth.getBalance(address1))
-=======
-    const balanceBefore = new BN(await arc.web3.eth.getBalance(address0))
-    await suggestion1.redeem(address0).send()
-    const balanceAfter = new BN(await arc.web3.eth.getBalance(address0))
->>>>>>> 4506148e
     const balanceDelta = balanceAfter.sub(balanceBefore)
     expect(balanceDelta.toString()).not.toEqual('0')
   })
 
-<<<<<<< HEAD
-=======
-  async function createCompetition(options: { rewardSplit?: number[] } = {}) {
-    const scheme = new CompetitionScheme(contributionRewardExt.id, arc)
-    // make sure that the DAO has enough Ether to pay forthe reward
-    await arc.web3.eth.sendTransaction({
-      gas: 4000000,
-      gasPrice: 100000000000,
-      to: dao.id,
-      value: ethReward
-    })
-    const externalTokenReward = new BN(0)
-    const nativeTokenReward = new BN(0)
-    const now = await getBlockTime(arc.web3)
-    const startTime = addSeconds(now, 3)
-    const rewardSplit = options.rewardSplit || [80, 20]
-    const proposalOptions = {
-      dao: dao.id,
-      endTime: addSeconds(startTime, 200),
-      ethReward,
-      externalTokenAddress: undefined,
-      externalTokenReward,
-      nativeTokenReward,
-      numberOfVotesPerVoter: 3,
-      proposalType: 'competition',
-      reputationReward,
-      rewardSplit,
-      startTime,
-      suggestionsEndTime: addSeconds(startTime, 100),
-      value: 0,
-      votingStartTime: addSeconds(startTime, 0)
-    }
-
-    // CREATE PROPOSAL
-    const tx = await scheme.createProposal(proposalOptions).send()
-    const proposal = tx.result
-
-    // accept the proposal by voting for et
-    await voteToPassProposal(proposal)
-    await proposal.claimRewards().send()
-
-    // find the competition
-    const competitions = await scheme.competitions({ where: { id: proposal.id } }).pipe(first()).toPromise()
-    const competition = competitions[0]
-
-    // lets create some suggestions
-    const suggestion1Options = {
-      description: 'descxription',
-      proposal: proposal.id,
-      // tags: ['tag1', 'tag2'],
-      title: 'title',
-      url: 'https://somewhere.some.place'
-    }
-    const suggestion2Options = { ...suggestion1Options, title: 'suggestion nr 2' }
-    const suggestion3Options = { ...suggestion1Options, title: 'suggestion nr 3' }
-    const suggestion4Options = { ...suggestion1Options, title: 'suggestion nr 4' }
-
-    const receipt1 = await competition.createSuggestion(suggestion1Options).send()
-    suggestion1 = receipt1.result
-    const receipt2 = await competition.createSuggestion(suggestion2Options).send()
-    suggestion2 = receipt2.result
-    const receipt3 = await competition.createSuggestion(suggestion3Options).send()
-    suggestion3 = receipt3.result
-    const receipt4 = await competition.createSuggestion(suggestion4Options).send()
-    suggestion4 = receipt4.result
-    // wait until suggestions are properly indexed
-    let suggestionIds: string[] = []
-    competition.suggestions()
-      .subscribe((ls: CompetitionSuggestion[]) => {
-        suggestionIds = ls.map((x: CompetitionSuggestion) => x.id)
-      }
-      )
-
-    await waitUntilTrue(() => suggestionIds.indexOf(suggestion2.id) > -1)
-    await waitUntilTrue(() => suggestionIds.indexOf(suggestion3.id) > -1)
-    await waitUntilTrue(() => suggestionIds.indexOf(suggestion4.id) > -1)
-
-    return competition
-  }
-
->>>>>>> 4506148e
   it(`Rewards left are updated correctdly`, async () => {
     // before any votes are cast, all suggesitons are winnners
     const competition = await createCompetition()
@@ -716,11 +622,7 @@
   it('CompetionScheme is recognized', async () => {
     // we'll get a `ContributionRewardExt` contract that has a Compietion contract as a rewarder
     const ARC_VERSION = '0.0.1-rc.39'
-<<<<<<< HEAD
-    const contributionRewardExtContract  = arc.getContractInfoByName(`ContributionRewardExt`, ARC_VERSION)
-=======
     const contributionRewardExtContract = arc.getContractInfoByName(`ContributionRewardExt`, ARC_VERSION)
->>>>>>> 4506148e
     // find the corresponding scheme object
     const contributionRewardExts = await arc
       .schemes({ where: { address: contributionRewardExtContract.address } }).pipe(first()).toPromise()
