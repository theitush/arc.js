import BN from 'bn.js'
import gql from 'graphql-tag'
import { first } from 'rxjs/operators'
import {
  Arc,
  Competition as CompetitionPlugin,
  CompetitionProposal,
  CompetitionSuggestion,
  CompetitionVote,
  DAO,
  ICompetitionProposalState,
  ICompetitionSuggestionState,
  IProposalStage,
  IProposalState,
  Proposal,
  Plugin,
  IProposalCreateOptionsComp
} from '../src'
import { getBlockTime } from '../src/utils'
import {
  advanceTimeAndBlock,
  newArc,
  toWei,
  voteToPassProposal,
  waitUntilTrue
} from './utils'
import { BigNumber } from 'ethers/utils'

jest.setTimeout(30000)

describe('Competition Proposal', () => {
  let arc: Arc
  let dao: DAO
  let contributionRewardExt: CompetitionPlugin
  let contributionRewardExtAddress: string
  let address0: string
  let address1: string
  const ethReward = new BN('300')
  const reputationReward = new BN('10111')

  function addSeconds(date: Date, seconds: number) {
    if (!(date instanceof Date)) {
      throw Error(`Input should be a Date instance, got ${date} instead`)
    }
    const result = new Date()
    result.setTime(date.getTime() + (seconds * 1000))
    return result
  }

  async function getPosition(suggestion: CompetitionSuggestion) {
    const state = await suggestion.state({ fetchPolicy: 'no-cache'}).pipe(first()).toPromise()
    return state.positionInWinnerList
  }

  async function isWinner(suggestion: CompetitionSuggestion) {
    const state = await suggestion.state({fetchPolicy: 'no-cache'}).pipe(first()).toPromise()
    return state.isWinner
  }

  beforeAll(async () => {
    arc = await newArc()
    // we'll get a `ContributionRewardExt` contract
    const contributionRewardExts = await arc
<<<<<<< HEAD
      .plugins({ where: { address: contributionRewardExtAddres } }).pipe(first()).toPromise()
=======
      .schemes({ where: { name: "ContributionRewardExt" } }).pipe(first()).toPromise()
>>>>>>> c6037771

    contributionRewardExt = contributionRewardExts[0] as CompetitionPlugin

    const contributionRewardExtState = await contributionRewardExt.fetchState()
    contributionRewardExtAddress = contributionRewardExtState.address
    dao = new DAO(arc, contributionRewardExtState.dao.entity.coreState)

    if (!arc.web3) throw new Error('Web3 provider not set')
    address0 = (await arc.web3.getSigner(0).getAddress()).toLowerCase()
    address1 = (await arc.web3.getSigner(1).getAddress()).toLowerCase()
  })

  async function createCompetition(options: {
      rewardSplit?: number[],
      proposerIsAdmin?: boolean
    }  = {}) {
    const plugin = new  CompetitionPlugin(arc, contributionRewardExt.id)
    // make sure that the DAO has enough Ether to pay forthe reward

    if(!arc.web3) throw new Error('Web3 provider not set')

    await arc.web3.getSigner().sendTransaction({
      gasLimit: 4000000,
      gasPrice: 100000000000,
      to: dao.id,
      value: new BigNumber(ethReward.toString()).toHexString()
    })
    const externalTokenReward = new BN(0)
    const nativeTokenReward = new BN(0)
    const now = await getBlockTime(arc.web3)
    const startTime = addSeconds(now, 2)
    const rewardSplit = options.rewardSplit || [80, 20]
    const proposalOptions: IProposalCreateOptionsComp = {
      dao: dao.id,
      endTime: addSeconds(startTime, 200),
      ethReward,
      externalTokenAddress: undefined,
      externalTokenReward,
      nativeTokenReward,
      numberOfVotesPerVoter: 3,
      proposalType: 'Competition',
      proposerIsAdmin: options.proposerIsAdmin,
      reputationReward,
      rewardSplit,
      startTime,
      suggestionsEndTime: addSeconds(startTime, 100),
      votingStartTime: addSeconds(startTime, 0)
    }

    // CREATE PROPOSAL
    const tx = await plugin.createCompetitionProposal(proposalOptions).send()
    const proposal = new CompetitionProposal(arc, tx.result.coreState)

    // accept the proposal by voting for et
    await voteToPassProposal(proposal)
    await proposal.redeemRewards().send()

    // find the competition
    const competitions = await Proposal.search(arc, { where: {id: proposal.id}}).pipe(first()).toPromise() as CompetitionProposal[]
    const competition = competitions[0]

    // lets create some suggestions
    const suggestion1Options = {
      beneficiary: address1,
      description: 'descxription',
      proposal: proposal.id,
      // tags: ['tag1', 'tag2'],
      title: 'title',
      url: 'https://somewhere.some.place'
    }
    const suggestion2Options = { ...suggestion1Options, beneficiary: address1, title: 'suggestion nr 2'}
    const suggestion3Options = { ...suggestion1Options, beneficiary: address1, title: 'suggestion nr 3'}
    const suggestion4Options = { ...suggestion1Options, beneficiary: address0, title: 'suggestion nr 4'}

    const receipt1 = await competition.createSuggestion(suggestion1Options).send()
    const suggestion1 = receipt1.result as CompetitionSuggestion
    const receipt2 = await competition.createSuggestion(suggestion2Options).send()
    const suggestion2 = receipt2.result as CompetitionSuggestion
    const receipt3 = await competition.createSuggestion(suggestion3Options).send()
    const suggestion3 = receipt3.result as CompetitionSuggestion
    const receipt4 = await competition.createSuggestion(suggestion4Options).send()
    const suggestion4 = receipt4.result as CompetitionSuggestion
    // wait until suggestions are properly indexed
    let suggestionIds: string[] = []
    const sub = competition.suggestions()
      .subscribe((ls: CompetitionSuggestion[]) => {
        suggestionIds = ls.map((x: CompetitionSuggestion) => x.id)
      }
    )

    await waitUntilTrue(() => suggestionIds.indexOf(suggestion2.id) > -1)
    await waitUntilTrue(() => suggestionIds.indexOf(suggestion3.id) > -1)
    await waitUntilTrue(() => suggestionIds.indexOf(suggestion4.id) > -1)

    sub.unsubscribe()

    return {
      competition,
      suggestions: [
        suggestion1,
        suggestion2,
        suggestion3,
        suggestion4
      ]
    }
  }

  it('CompetitionSuggestion.calculateId works', async () => {
    function calc(plugin: string, suggestionId: number) {
      return CompetitionSuggestion.calculateId({ plugin, suggestionId })

    }
    expect(calc('0xefc4d4e4ff5970c02572d90f8d580f534508f3377a17880e95c2ba9a6d670622', 8))
      .toEqual('0x1c5a3d7aa889aff71dc8f5de18956b7b1e821c823f3f358d9eb74d18f135fa13')
    expect(calc('0xefc4d4e4ff5970c02572d90f8d580f534508f3377a17880e95c2ba9a6d670622', 8))
      .toEqual('0x1c5a3d7aa889aff71dc8f5de18956b7b1e821c823f3f358d9eb74d18f135fa13')
    expect(calc('0xefc4d4e4ff5970c02572d90f8d580f534508f3377a17880e95c2ba9a6d670622', 14))
      .toEqual('0x137446f8b5c791e505e6e8228801ed78555a4e35957fd0b026b70fc3f262b629')
  })

  it('create a competition proposal with starttime set to null', async () => {
    const plugin = new CompetitionPlugin(arc,contributionRewardExt.id)
    // TODO: test error handling for all these params
    // - all args are present
    // - order of times
    if (!arc.web3) throw Error('Web3 provider not set')
    const now = await getBlockTime(arc.web3)
    const startTime = addSeconds(now, 3)
    const proposalOptions: IProposalCreateOptionsComp = {
      dao: dao.id,
      endTime: addSeconds(startTime, 2000),
      ethReward,
      externalTokenAddress: undefined,
      externalTokenReward: toWei('0'),
      nativeTokenReward: toWei('1'),
      numberOfVotesPerVoter: 3,
      proposalType: 'Competition',
      reputationReward,
      rewardSplit: [1, 2, 97],
      startTime: null,
      suggestionsEndTime: addSeconds(startTime, 1000),
      votingStartTime: addSeconds(startTime, 200)
    }

    // CREATE PROPOSAL
    const tx = await plugin.createCompetitionProposal(proposalOptions).send()
    const proposal1 = new CompetitionProposal(arc, tx.result.coreState)
    expect(proposal1).toBeInstanceOf(Proposal)

    const states: IProposalState[] = []
    const lastState = (): IProposalState => states[states.length - 1]
    const sub = proposal1.state({}).subscribe((pState: IProposalState) => {
      states.push(pState)
    })
    await waitUntilTrue(() => !!lastState())
    sub.unsubscribe()

    expect(lastState()).toMatchObject({
      stage: IProposalStage.Queued
    })
    expect((lastState() as ICompetitionProposalState).startTime).toBeDefined()
  })

  it('Create a competition proposal, compete, win the competition..', async () => {
    // const scheme = new CompetitionScheme(contributionRewardExtState.id, arc)
    expect(contributionRewardExt).toBeInstanceOf(CompetitionPlugin)
    const plugin = new CompetitionPlugin(arc, contributionRewardExt.id)

    if(!arc.web3) throw new Error("Web3 provider not set")

    // make sure that the DAO has enough Ether to pay for the reward

    if(!arc.web3) throw new Error('Web3 provider not set')

    await arc.web3.getSigner().sendTransaction({
      gasLimit: 4000000,
      gasPrice: 100000000000,
      to: dao.id,
      value: new BigNumber(ethReward.toString()).toHexString()
    })
    const externalTokenReward = new BN(0)
    const nativeTokenReward = new BN(0)

    // TODO: test error handling for all these params
    // - all args are present
    // - order of times
    const now = await getBlockTime(arc.web3)
    const startTime = addSeconds(now, 3)
    const proposalOptions: IProposalCreateOptionsComp = {
      dao: dao.id,
      endTime: addSeconds(startTime, 300),
      ethReward,
      externalTokenAddress: undefined,
      externalTokenReward,
      nativeTokenReward,
      numberOfVotesPerVoter: 3,
      proposalType: 'Competition',
      reputationReward,
      rewardSplit: [1, 2, 97],
      startTime,
      suggestionsEndTime: addSeconds(startTime, 100),
      votingStartTime: addSeconds(startTime, 0)
    }

    const pluginState = await plugin.fetchState()

    // CREATE PROPOSAL
    const tx = await plugin.createCompetitionProposal(proposalOptions).send()
    const proposal = new CompetitionProposal(arc, tx.result.coreState)
    expect(proposal).toBeInstanceOf(Proposal)

    const states: IProposalState[] = []
    const lastState = (): IProposalState => states[states.length - 1]
    let sub = proposal.state({}).subscribe((pState: IProposalState) => {
      states.push(pState)
    })
    await waitUntilTrue(() => !!lastState())
    sub.unsubscribe()

    expect(lastState()).toMatchObject({
      stage: IProposalStage.Queued
    })
    expect(lastState()).toMatchObject({
      alreadyRedeemedEthPeriods: 0,
      ethReward,
      nativeTokenReward
    })
    expect(lastState()).toMatchObject({
      endTime: proposalOptions.endTime,
      numberOfVotesPerVoter: proposalOptions.numberOfVotesPerVoter,
      numberOfWinners: 3,
      rewardSplit: [1, 2, 97],
      snapshotBlock: null,
      startTime: proposalOptions.startTime,
      suggestionsEndTime: proposalOptions.suggestionsEndTime,
      votingStartTime: proposalOptions.votingStartTime
    })
    expect(lastState().plugin).toMatchObject({
      // TODO: this should be 'Competition'
      name: 'ContributionRewardExt'
      // name: 'Competition'
    })

    // accept the proposal by voting for et
    await voteToPassProposal(proposal)

    // check sanity for scheme
    expect(pluginState.address).toEqual(lastState().plugin.entity.coreState.address)

    // redeem the proposal
    await proposal.fetchState()
    await proposal.redeemRewards().send()

    // find the competition
<<<<<<< HEAD
    const competitions = await Proposal.search(arc, { where: { id: proposal.id } }).pipe(first()).toPromise() as CompetitionProposal[]
=======
    const competitions = await scheme.competitions({
      where: { id: proposal.id }
    }).pipe(first()).toPromise()
>>>>>>> c6037771
    expect(competitions.length).toEqual(1)
    const competition = competitions[0]
    expect(competition).toBeInstanceOf(CompetitionProposal)
    expect(competition.id).toEqual(proposal.id)

    // lets create some suggestions
    const suggestion1Options = {
      beneficiary: address1,
      description: 'descxription',
      proposal: proposal.id,
      tags: ['tag1', 'tag2'],
      title: 'title',
      url: 'https://somewhere.some.place'
    }

    const receipt1 = await competition.createSuggestion(suggestion1Options).send()
    const suggestion1 = receipt1.result as CompetitionSuggestion
    expect(suggestion1).toBeDefined()
    expect(suggestion1).toBeInstanceOf(CompetitionSuggestion)
    expect(suggestion1.id).toBeDefined()
    const suggestion2Options = { ...suggestion1Options, title: 'suggestion nr 2' }
    const receipt2 = await competition.createSuggestion(suggestion2Options).send()
    const suggestion2 = receipt2.result as CompetitionSuggestion
    // we now should find 2 suggestions
    let suggestionIds: string[] = []
    sub = competition.suggestions()
      .subscribe((ls: CompetitionSuggestion[]) => {
        suggestionIds = [...suggestionIds, ...ls.map(x => x.id)]
      })

    await waitUntilTrue(() => suggestionIds.indexOf(suggestion2.id) > -1)
    sub.unsubscribe()

    const suggestion1State = await suggestion1.fetchState()
    expect(suggestion1State).toMatchObject({
      ...suggestion1Options,
      beneficiary: address1,
      id: suggestion1.id,
      redeemedAt: null,
      rewardPercentage: 0,
      suggester: address0,
      tags: ['tag1', 'tag2'],
      title: 'title',
      totalVotes: new BN(0)
    })
    expect(suggestion1State).toEqual(await suggestion1.fetchState())
    // filter suggestions by id, suggestionId, and proposal.id works
    expect(
      (await competition.suggestions({ where: { proposal: competition.id } }).pipe(first()).toPromise()).length)
      .toEqual(2)
    expect(
      (await competition.suggestions({ where: { id: suggestion2.id } }).pipe(first()).toPromise()).length)
      .toEqual(1)
    expect(
      (await competition.suggestions({ where: { suggestionId: suggestion1State.suggestionId } })
        .pipe(first()).toPromise()).length)
      .toEqual(1)
    // // and lets vote for the first suggestion
    const voteReceipt = await competition.voteSuggestion({ suggestionId: suggestion2.suggestionId as number }).send()
    const vote = voteReceipt.result
    // // the vote should be counted
    expect(vote).toBeInstanceOf(CompetitionVote)

    // we can also vote from the suggestion itself
    const vote1receipt = await suggestion1.vote().send()
    const vote1 = vote1receipt.result
    expect(vote1).toBeInstanceOf(CompetitionVote)

    // if we vote twice we get an error
    expect(suggestion1.vote().send()).rejects.toThrow(
      'already voted on this suggestion'
    )

    let competitionVotes: CompetitionVote[] = []
    sub = CompetitionVote.search(arc, { where: { suggestion: suggestion2.id } }).subscribe(
      (votes) => { competitionVotes = votes }
    )
    await waitUntilTrue(() => competitionVotes.length > 0)
    sub.unsubscribe()
    expect(competitionVotes.length).toEqual(1)

    // we can also find the votes on the suggestion
    const votesFromSuggestion: CompetitionVote[] = await suggestion2.votes().pipe(first()).toPromise()
    expect(votesFromSuggestion.map((r) => r.id)).toEqual(competitionVotes.map((r) => r.id))

    // if we claim our reward now, it should fail because the competion has not ended yet
    await expect(suggestion1.redeem().send()).rejects.toThrow(
      /competition is still on/i
    )
    await advanceTimeAndBlock(2000)

    if(!arc.web3) throw new Error('Web3 provider not set')

    // get the current balance of addres1 (who we will send the rewards to)

    const beforeBalanceBigNum = await arc.web3.getBalance(address1)
    const balanceBefore = new BN(beforeBalanceBigNum.toString())
    await suggestion1.redeem().send()

    const afterBalanceBigNum = await arc.web3.getBalance(address1)
    const balanceAfter = new BN(afterBalanceBigNum.toString())
    const balanceDelta = balanceAfter.sub(balanceBefore)
    expect(balanceDelta.toString()).not.toEqual('0')
  })

  it(`Rewards left are updated correctly`, async () => {
    // before any votes are cast, all suggesitons are winnners
    const { competition } = await createCompetition()
    const proposal = new CompetitionProposal(arc, competition.id)
    let competitionState: any

    const sub = proposal.state({}).subscribe(
      (state) => competitionState = state
    )
    await waitUntilTrue(() => !!competitionState)
    // redeem the proposal
    await proposal.redeemRewards().send()
    // wait for indexing to be done
    await waitUntilTrue(() => {
      return competitionState.contributionReward.ethRewardLeft !== null
    })
    expect(competitionState.contributionReward).toMatchObject({
      ethRewardLeft: ethReward,
      externalTokenRewardLeft: new BN(0),
      nativeTokenRewardLeft: new BN(0),
      reputationChangeLeft: reputationReward
    })
    sub.unsubscribe()
  })

  it('Vote state works', async () => {
    const { competition, suggestions } = await createCompetition()

    await suggestions[0].vote().send()
    let voteIsIndexed = false
    const sub = suggestions[0].state().subscribe((s: ICompetitionSuggestionState) => {
      voteIsIndexed = (s.positionInWinnerList !== null)
    })
    await waitUntilTrue(() => voteIsIndexed)
    sub.unsubscribe()

    const votes = await competition.votes().pipe(first()).toPromise()
    expect(votes.length).toEqual(1)
    const vote = votes[0]
    const voteState = await vote.fetchState()
    // expect(vote.id).toEqual(vote1.id)
    expect(voteState).toMatchObject({
      id: vote.id,
      proposal: competition.id,
      suggestion: suggestions[0].id
    })
  })

  it(`No votes is no winners`, async () => {
    // before any votes are cast, all suggesitons are winnners
    const { suggestions } = await createCompetition()
    expect(await getPosition(suggestions[0])).toEqual(null)
    expect(await getPosition(suggestions[3])).toEqual(null)
    // let's try to redeem
    await advanceTimeAndBlock(2000)
    expect(suggestions[0].redeem().send()).rejects.toThrow(
      'not in winners list'
    )
  })

  it('position is calculated correctly and redemptions work', async () => {
    let voteIsIndexed: boolean
    const { suggestions } = await createCompetition()

    // vote and wait until it is indexed
    await suggestions[0].vote().send()
    voteIsIndexed = false
    let sub = suggestions[0].state().subscribe((s: ICompetitionSuggestionState) => {
      voteIsIndexed = (s.positionInWinnerList !== null)
    })
    await waitUntilTrue(() => voteIsIndexed)
    sub.unsubscribe()

    expect(await getPosition(suggestions[0])).toEqual(0)
    expect(await getPosition(suggestions[3])).toEqual(null)

    // vote and wait until it is indexed
    voteIsIndexed = false
    await suggestions[1].vote().send()
    sub = suggestions[1].state().subscribe((s: ICompetitionSuggestionState) => {
      voteIsIndexed = (s.positionInWinnerList !== null)
    })
    await waitUntilTrue(() => voteIsIndexed)
    sub.unsubscribe()

    expect(await getPosition(suggestions[0])).toEqual(0)
    expect(await getPosition(suggestions[1])).toEqual(0)
    expect(await getPosition(suggestions[2])).toEqual(null)
    expect(await getPosition(suggestions[3])).toEqual(null)

    await advanceTimeAndBlock(2000)

    if(!arc.web3) throw new Error('Web3 provider not set')

    const crExtBalanceBefore = await (await contributionRewardExt.ethBalance()).pipe(first()).toPromise()
    const beneficiary = address1

    const beforeBalanceBigNum = (await arc.web3.getBalance(beneficiary)).toString()
    let balanceBefore = new BN(beforeBalanceBigNum)
    await suggestions[0].redeem().send()

    const afterBalanceBigNum = (await arc.web3.getBalance(beneficiary)).toString()
    let balanceAfter = new BN(afterBalanceBigNum)
    let balanceDelta = balanceAfter.sub(balanceBefore)
    expect(balanceDelta.toString()).toEqual('150')

    const crExtBalanceAfter = await (await contributionRewardExt.ethBalance()).pipe(first()).toPromise()
    const crExtBalanceDelta = new BN(crExtBalanceBefore).sub(new BN(crExtBalanceAfter))
    expect(crExtBalanceDelta.toString()).toEqual('150')

    // the reward _is_ redeemed
    await expect(suggestions[0].redeem().send()).rejects.toThrow(
      'suggestion was already redeemed'
    )

    const beforeBalanceBigNum2 = await arc.web3.getBalance(beneficiary)
    balanceBefore = new BN(beforeBalanceBigNum2.toString())
    await suggestions[1].redeem().send()

    const afterBalanceBigNum2 = await arc.web3.getBalance(beneficiary)
    balanceAfter = new BN(afterBalanceBigNum2.toString())
    balanceDelta = balanceAfter.sub(balanceBefore)
    expect(balanceDelta.toString()).toEqual('150')

    expect(await isWinner(suggestions[0])).toEqual(true)
    expect(await isWinner(suggestions[1])).toEqual(true)
    expect(await isWinner(suggestions[2])).toEqual(false)
    expect(await isWinner(suggestions[3])).toEqual(false)
  })

  it('position is calculated correctly (2)', async () => {
    const { competition, suggestions } = await createCompetition()
    await suggestions[0].vote().send()
    arc.setAccount(address0)
    await suggestions[2].vote().send()
    arc.setAccount(address1)
    await suggestions[2].vote().send()
    arc.setAccount(address0)
    await suggestions[1].vote().send()

    // wait until last vote is indexed
    let voteIsIndexed = false
    const sub = suggestions[1].state().subscribe((s: ICompetitionSuggestionState) => {
      voteIsIndexed = (s.positionInWinnerList !== null)
    })
    await waitUntilTrue(() => voteIsIndexed)
    sub.unsubscribe()

    expect(await getPosition(suggestions[1])).toEqual(1)
    expect(await getPosition(suggestions[0])).toEqual(1)
    expect(await getPosition(suggestions[2])).toEqual(0)
    expect(await getPosition(suggestions[3])).toEqual(null)

    await advanceTimeAndBlock(2000)

    const beneficiary = address1

    if(!arc.web3) throw new Error('Web3 provider not set')

    const beforeBalanceBigNum = await arc.web3.getBalance(beneficiary)
    let balanceBefore = new BN(beforeBalanceBigNum.toString())
    await suggestions[2].redeem().send()

    const afterBalanceBigNum = await arc.web3.getBalance(beneficiary)
    let balanceAfter = new BN(afterBalanceBigNum.toString())
    let balanceDelta = balanceAfter.sub(balanceBefore)
    expect(balanceDelta.toString()).toEqual((new BN(240)).toString())

    const beforeBalanceBigNum2 = await arc.web3.getBalance(beneficiary)
    balanceBefore = new BN(beforeBalanceBigNum2.toString())
    await suggestions[0].redeem().send()

    const afterBalanceBigNum2 = await arc.web3.getBalance(beneficiary)
    balanceAfter = new BN(afterBalanceBigNum2.toString())
    balanceDelta = balanceAfter.sub(balanceBefore)

    expect(suggestions[3].redeem().send()).rejects.toThrow(
      'not in winners list'
    )

    expect(await isWinner(suggestions[0])).toEqual(true)
    expect(await isWinner(suggestions[1])).toEqual(true)
    expect(await isWinner(suggestions[2])).toEqual(true)
    expect(await isWinner(suggestions[3])).toEqual(false)

    // if we get the list of winners, it should contain exactly these 3 suggestions
    const winnerList = await competition.suggestions({ where: { positionInWinnerList_not: null } })
      .pipe(first()).toPromise()
    expect(winnerList.map((s: CompetitionSuggestion) => s.id).sort()).toEqual(
      [suggestions[0].id, suggestions[1].id, suggestions[2].id].sort()
    )

  })

  it('winner is identified correctly also if there are less actual than possible winners', async () => {
    const { suggestions } = await createCompetition({ rewardSplit: [40, 40, 20] })
    await suggestions[0].vote().send()
    // wait until the vote is indexed
    let voteIsIndexed = false
    const sub = suggestions[0].state().subscribe((s: ICompetitionSuggestionState) => {
      voteIsIndexed = (s.positionInWinnerList !== null)
    })
    await waitUntilTrue(() => voteIsIndexed)
    sub.unsubscribe()

    const suggestion1State = await suggestions[0].fetchState()
    expect(suggestion1State.positionInWinnerList).toEqual(0)
    expect(suggestion1State.totalVotes).not.toEqual(new BN(0))
    expect(suggestion1State.isWinner).toEqual(true)

    const suggestion2State = await suggestions[1].fetchState()
    expect(suggestion2State.positionInWinnerList).toEqual(null)
    expect(suggestion2State.totalVotes).toEqual(new BN(0))

    const suggestion3State = await suggestions[2].fetchState()
    expect(suggestion3State.positionInWinnerList).toEqual(null)
    expect(suggestion3State.totalVotes).toEqual(new BN(0))
    expect(suggestion3State.isWinner).toEqual(false)

    const suggestion4State = await suggestions[3].fetchState()
    expect(suggestion4State.positionInWinnerList).toEqual(null)
    expect(suggestion4State.totalVotes).toEqual(new BN(0))
  })

  it('CompetionScheme is recognized', async () => {
    // we'll get a `ContributionRewardExt` contract that has a Compietion contract as a rewarder
    const contributionRewardExts = await arc
<<<<<<< HEAD
      .plugins({ where: { address: contributionRewardExtContract.address } }).pipe(first()).toPromise()
=======
      .schemes({ where: { name: "ContributionRewardExt" } }).pipe(first()).toPromise()
>>>>>>> c6037771
    expect(contributionRewardExts.length).toEqual(1)
    const scheme = contributionRewardExts[0]
    expect(scheme).toBeInstanceOf(CompetitionPlugin)
  })

  it('Can create a propsal using dao.createProposal', async () => {
    if (!arc.web3) throw Error('Web3 provider not set')
    const now = await getBlockTime(arc.web3)
    const startTime = addSeconds(now, 10)
    const proposalOptions: IProposalCreateOptionsComp = {
      dao: dao.id,
      endTime: addSeconds(startTime, 3000),
      ethReward,
      externalTokenAddress: undefined,
      externalTokenReward: toWei('0'),
      nativeTokenReward: toWei('1'),
      numberOfVotesPerVoter: 3,
      proposalType: 'Competition',
      reputationReward: toWei('10'),
      rewardSplit: [10, 10, 80],
      plugin: contributionRewardExtAddress,
      startTime,
      suggestionsEndTime: addSeconds(startTime, 100),
      votingStartTime: addSeconds(startTime, 0)
    }

    const plugin = new CompetitionPlugin(arc, contributionRewardExtAddress)
    const tx = await plugin.createCompetitionProposal(proposalOptions).send()
    const proposal = new CompetitionProposal(arc, tx.result.coreState)
    expect(proposal).toBeInstanceOf(Proposal)
  })

  it(`Beneficiary is recognized and different from suggestor`, async () => {
    // lets create some suggestions
    const { competition } =  await createCompetition()
    const suggestionOptions = {
      beneficiary: address1,
      description: 'descxription',
      proposal: competition.id,
      tags: ['tag1', 'tag2'],
      title: 'title',
      url: 'https://somewhere.some.place'
    }

    const receipt1 = await competition.createSuggestion(suggestionOptions).send()
    const suggestion = receipt1.result as CompetitionSuggestion
    // wait until suggestion is indexed

    let suggestionState: ICompetitionSuggestionState|null = null
    const sub = suggestion.state().subscribe((s: ICompetitionSuggestionState) => suggestionState = s)
    await waitUntilTrue(() => !!suggestionState)
    sub.unsubscribe()
    expect(suggestionState).toMatchObject({
      ...suggestionOptions,
      id: suggestion.id,
      redeemedAt: null,
      rewardPercentage: 0,
      suggester: address0,
      totalVotes: new BN(0)
    })
  })

  it(`proposerIsAdmin behaves as expected`, async () => {
    const { competition } = await createCompetition({proposerIsAdmin: true})
    // accounts other than proposer cannot suggest

    arc.setAccount(address1)
    const suggestionOptions = {
      beneficiary: address1,
      description: 'descxription',
      title: 'title',
      url: 'https://somewhere.some.place'
    }

    await expect(competition.createSuggestion(suggestionOptions).send())
      .rejects.toThrow(
        /only admin/
      )
    arc.setAccount(address0)
  })

  describe('pre-fetching', () => {
    it.skip('competition.suggestions works', async () => {
      // find a proposal in a scheme that has > 1 votes
      const { competition } = await createCompetition()
      // check if the competition has indeed some suggestions
  
      const suggestions = await competition.suggestions().pipe(first()).toPromise()
      expect(suggestions.length).toBeGreaterThan(0)
  
      // now we have our objects, reset the cache
      await (arc.apolloClient as any).cache.reset()
      expect((arc.apolloClient as any).cache.data.data).toEqual({})
  
        // // construct our superquery that will fill the cache
      const query = gql`query {
          proposals (where: { id: "${competition.id}"}) {
            ...ProposalFields
            id
            competition {
              id
              suggestions {
                ...CompetitionSuggestionFields
                }
            }
          }
        }
        ${Proposal.baseFragment}
        ${Plugin.baseFragment}
        ${CompetitionSuggestion.fragments.CompetitionSuggestionFields}
        `
  
      await arc.sendQuery(query)
  
        // now see if we can get our informatino directly from the cache
      const cachedSuggestions = await competition.suggestions({}, { fetchPolicy: 'cache-only'})
          .pipe(first()).toPromise()
      expect(cachedSuggestions.map((v: CompetitionSuggestion) => v.id))
          .toEqual(suggestions.map((v: CompetitionSuggestion) => v.id))
  
      const cachedSuggestionState = await cachedSuggestions[0]
        .fetchState()
      expect(cachedSuggestionState.id).toEqual(cachedSuggestions[0].id)
  
    })
  
    it.skip('competition.suggestions works also without resetting the cache', async () => {
      // find a proposal in a scheme that has > 1 votes
      const { competition } =  await createCompetition()
      // check if the competition has indeed some suggestions
  
      const suggestions = await competition.suggestions().pipe(first()).toPromise()
      expect(suggestions.length).toBeGreaterThan(0)
  
      // add some exiting data to the cache to seeif we can mess things up
      await new CompetitionProposal(arc, competition.id).state({}).pipe(first()).toPromise()
  
      // construct our superquery that will fill the cache
      const query = gql`query {
          proposals (where: { id: "${competition.id}"}) {
            # id
            ...ProposalFields
            competition {
              id
              suggestions {
                ...CompetitionSuggestionFields
                }
            }
          }
        }
        ${Proposal.baseFragment}
        ${Plugin.baseFragment}
        ${CompetitionSuggestion.fragments.CompetitionSuggestionFields}
        `
  
      await arc.sendQuery(query)
  
        // now see if we can get our informatino directly from the cache
      const cachedSuggestions = await competition.suggestions({}, { fetchPolicy: 'cache-only'})
          .pipe(first()).toPromise()
      expect(cachedSuggestions.map((v: CompetitionSuggestion) => v.id))
          .toEqual(suggestions.map((v: CompetitionSuggestion) => v.id))
  
      const cachedSuggestionState = await cachedSuggestions[0]
        .state({ fetchPolicy: 'cache-only'}).pipe(first()).toPromise()
      expect(cachedSuggestionState.id).toEqual(cachedSuggestions[0].id)
  
    })

    it.skip('suggestion.votes works', async () => {
      // find a proposal in a scheme that has > 1 votes
      const { suggestions } = await createCompetition()
  
      await suggestions[0].vote().send()
      let voteIsIndexed = false
      const sub = suggestions[0].state().subscribe((s: ICompetitionSuggestionState) => {
        voteIsIndexed = (s.positionInWinnerList !== null)
      })
      await waitUntilTrue(() => voteIsIndexed)
      sub.unsubscribe()
  
      // check if the competition has indeed some suggestions
  
      const votes = await suggestions[0].votes().pipe(first()).toPromise()
      expect(votes.length).toBeGreaterThan(0)
  
      // now we have our objects, reset the cache
      await (arc.apolloClient as any).cache.reset()
      expect((arc.apolloClient as any).cache.data.data).toEqual({})
  
      // // construct our superquery that will fill the cache
      const query = gql`query
        {
          competitionSuggestion(id: "${suggestions[0].id}") {
            id
            votes {
              ...CompetitionVoteFields
            }
          }
        }
        ${Proposal.baseFragment}
        ${Plugin.baseFragment}
        ${CompetitionSuggestion.fragments.CompetitionSuggestionFields}
        ${CompetitionVote.fragments.CompetitionVoteFields}
      `
  
      await arc.sendQuery(query)
  
      const cachedVotes = await suggestions[0].votes({}, { fetchPolicy: 'cache-only'})
        .pipe(first()).toPromise()
      expect(cachedVotes.map((v: CompetitionVote) => v.id))
        .toEqual(votes.map((v: CompetitionVote) => v.id))
  
      const cachedVoteState = await cachedVotes[0].state({ fetchPolicy: 'cache-only'})
        .pipe(first()).toPromise()
      expect(cachedVoteState.id).toEqual(cachedVotes[0].id)
    })
  })
})<|MERGE_RESOLUTION|>--- conflicted
+++ resolved
@@ -61,11 +61,7 @@
     arc = await newArc()
     // we'll get a `ContributionRewardExt` contract
     const contributionRewardExts = await arc
-<<<<<<< HEAD
-      .plugins({ where: { address: contributionRewardExtAddres } }).pipe(first()).toPromise()
-=======
       .schemes({ where: { name: "ContributionRewardExt" } }).pipe(first()).toPromise()
->>>>>>> c6037771
 
     contributionRewardExt = contributionRewardExts[0] as CompetitionPlugin
 
@@ -320,13 +316,7 @@
     await proposal.redeemRewards().send()
 
     // find the competition
-<<<<<<< HEAD
     const competitions = await Proposal.search(arc, { where: { id: proposal.id } }).pipe(first()).toPromise() as CompetitionProposal[]
-=======
-    const competitions = await scheme.competitions({
-      where: { id: proposal.id }
-    }).pipe(first()).toPromise()
->>>>>>> c6037771
     expect(competitions.length).toEqual(1)
     const competition = competitions[0]
     expect(competition).toBeInstanceOf(CompetitionProposal)
@@ -659,11 +649,7 @@
   it('CompetionScheme is recognized', async () => {
     // we'll get a `ContributionRewardExt` contract that has a Compietion contract as a rewarder
     const contributionRewardExts = await arc
-<<<<<<< HEAD
-      .plugins({ where: { address: contributionRewardExtContract.address } }).pipe(first()).toPromise()
-=======
       .schemes({ where: { name: "ContributionRewardExt" } }).pipe(first()).toPromise()
->>>>>>> c6037771
     expect(contributionRewardExts.length).toEqual(1)
     const scheme = contributionRewardExts[0]
     expect(scheme).toBeInstanceOf(CompetitionPlugin)
