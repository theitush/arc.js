--- conflicted
+++ resolved
@@ -69,17 +69,9 @@
 
     contributionRewardExt = contributionRewardExts[0] as CompetitionScheme
 
-<<<<<<< HEAD
-    const contributionRewardExtState = await contributionRewardExt.state().pipe(first()).toPromise()
+    const contributionRewardExtState = await contributionRewardExt.fetchState()
     contributionRewardExtAddress = contributionRewardExtState.address
     dao = new DAO(arc, contributionRewardExtState.dao)
-=======
-    contributionRewardExtState = await contributionRewardExt.fetchState()
-    dao = new DAO(contributionRewardExtState.dao, arc)
-    address0 = arc.accounts[0].toLowerCase()
-    address1 = arc.accounts[1].toLowerCase()
-  })
->>>>>>> 90289001
 
     if (!arc.web3) throw new Error('Web3 provider not set')
     address0 = (await arc.web3.getSigner(0).getAddress()).toLowerCase()
@@ -373,13 +365,7 @@
       title: 'title',
       totalVotes: new BN(0)
     })
-<<<<<<< HEAD
-    expect(suggestion1State).toEqual(await suggestion1.fetchStaticState())
-=======
-
     expect(suggestion1State).toEqual(await suggestion1.fetchState())
-
->>>>>>> 90289001
     // filter suggestions by id, suggestionId, and proposal.id works
     expect(
       (await competition.suggestions({ where: { proposal: competition.id } }).pipe(first()).toPromise()).length)
@@ -656,37 +642,21 @@
     await waitUntilTrue(() => voteIsIndexed)
     sub.unsubscribe()
 
-<<<<<<< HEAD
-    const suggestion1State = await suggestions[0].state().pipe(first()).toPromise()
-=======
-    const suggestion1State = await suggestion1.fetchState()
->>>>>>> 90289001
+    const suggestion1State = await suggestions[0].fetchState()
     expect(suggestion1State.positionInWinnerList).toEqual(0)
     expect(suggestion1State.totalVotes).not.toEqual(new BN(0))
     expect(suggestion1State.isWinner).toEqual(true)
 
-<<<<<<< HEAD
-    const suggestion2State = await suggestions[1].state().pipe(first()).toPromise()
+    const suggestion2State = await suggestions[1].fetchState()
     expect(suggestion2State.positionInWinnerList).toEqual(null)
     expect(suggestion2State.totalVotes).toEqual(new BN(0))
 
-    const suggestion3State = await suggestions[2].state().pipe(first()).toPromise()
-=======
-    const suggestion2State = await suggestion2.fetchState()
-    expect(suggestion2State.positionInWinnerList).toEqual(null)
-    expect(suggestion2State.totalVotes).toEqual(new BN(0))
-
-    const suggestion3State = await suggestion3.fetchState()
->>>>>>> 90289001
+    const suggestion3State = await suggestions[2].fetchState()
     expect(suggestion3State.positionInWinnerList).toEqual(null)
     expect(suggestion3State.totalVotes).toEqual(new BN(0))
     expect(suggestion3State.isWinner).toEqual(false)
 
-<<<<<<< HEAD
-    const suggestion4State = await suggestions[3].state().pipe(first()).toPromise()
-=======
-    const suggestion4State = await suggestion4.fetchState()
->>>>>>> 90289001
+    const suggestion4State = await suggestions[3].fetchState()
     expect(suggestion4State.positionInWinnerList).toEqual(null)
     expect(suggestion4State.totalVotes).toEqual(new BN(0))
   })
@@ -806,7 +776,6 @@
             }
           }
         }
-<<<<<<< HEAD
         ${Proposal.fragments.ProposalFields}
         ${Scheme.fragments.SchemeFields}
         ${CompetitionSuggestion.fragments.CompetitionSuggestionFields}
@@ -821,7 +790,7 @@
           .toEqual(suggestions.map((v: CompetitionSuggestion) => v.id))
   
       const cachedSuggestionState = await cachedSuggestions[0]
-        .state({ fetchPolicy: 'cache-only'}).pipe(first()).toPromise()
+        .fetchState({ fetchPolicy: 'cache-only'})
       expect(cachedSuggestionState.id).toEqual(cachedSuggestions[0].id)
   
     })
@@ -894,45 +863,6 @@
       const query = gql`query
         {
           competitionSuggestion(id: "${suggestions[0].id}") {
-=======
-      }
-      ${Proposal.fragments.ProposalFields}
-      ${Scheme.fragments.SchemeFields}
-      ${CompetitionSuggestion.fragments.CompetitionSuggestionFields}
-      `
-
-    await arc.sendQuery(query)
-
-      // now see if we can get our informatino directly from the cache
-    const cachedSuggestions = await competition.suggestions({}, { fetchPolicy: 'cache-only'})
-        .pipe(first()).toPromise()
-    expect(cachedSuggestions.map((v: CompetitionSuggestion) => v.id))
-        .toEqual(suggestions.map((v: CompetitionSuggestion) => v.id))
-
-    const cachedSuggestionState = await cachedSuggestions[0]
-      .state({ fetchPolicy: 'cache-only'}).pipe(first()).toPromise()
-    expect(cachedSuggestionState.id).toEqual(cachedSuggestions[0].id)
-
-  })
-
-  it('pre-fetching competition.suggestions works also without resetting the cache', async () => {
-    // find a proposal in a scheme that has > 1 votes
-    const competition =  await createCompetition()
-    // check if the competition has indeed some suggestions
-
-    const suggestions = await competition.suggestions().pipe(first()).toPromise()
-    expect(suggestions.length).toBeGreaterThan(0)
-
-    // add some exiting data to the cache to seeif we can mess things up
-    await  arc.proposal(competition.id).fetchState()
-
-    // construct our superquery that will fill the cache
-    const query = gql`query {
-        proposals (where: { id: "${competition.id}"}) {
-          # id
-          ...ProposalFields
-          competition {
->>>>>>> 90289001
             id
             votes {
               ...CompetitionVoteFields
