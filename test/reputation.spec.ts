--- conflicted
+++ resolved
@@ -58,13 +58,8 @@
   })
 
   it('mint() works', async () => {
-<<<<<<< HEAD
-    const reputation = new Reputation(addresses.test.organs.DemoReputation, arc)
+    const reputation = new Reputation(arc, addresses.test.organs.DemoReputation)
     const reputationBefore = new BN((await reputation.contract().balanceOf(accounts[3])).toString())
-=======
-    const reputation = new Reputation(arc, addresses.test.organs.DemoReputation)
-    const reputationBefore = new BN(await reputation.contract().balanceOf(accounts[3]))
->>>>>>> e75f4021
     await reputation.mint(accounts[3], toWei(1)).send()
     await reputation.mint(accounts[3], new BN('1')).send()
     await reputation.mint(accounts[3], new BN('1e18')).send()
