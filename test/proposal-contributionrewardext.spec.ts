--- conflicted
+++ resolved
@@ -28,11 +28,7 @@
 
     // we'll get a `ContributionRewardExt` contract
     const contributionRewardExts = await arc
-<<<<<<< HEAD
-      .plugins({where: {address: contributionRewardExtContract.address}}).pipe(first()).toPromise()
-=======
       .schemes({where: {name: "ContributionRewardExt"}}).pipe(first()).toPromise()
->>>>>>> c6037771
 
     const contributionRewardExt = contributionRewardExts[0] as ContributionRewardExt
     const contributionRewardExtState = await contributionRewardExt.fetchState()
