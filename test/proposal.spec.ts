--- conflicted
+++ resolved
@@ -287,11 +287,7 @@
     expect(votes.length).toBeGreaterThanOrEqual(1)
     // @ts-ignore
     const someAccount = votes[0].staticState.voter
-<<<<<<< HEAD
-    const votesForAccount = await proposal.votes({where: {voter: someAccount}}, { fetchPolicy: "no-cache"})
-=======
     const votesForAccount = await proposal.votes({where: {voter: someAccount}}, { fetchPolicy: 'no-cache'})
->>>>>>> 3586240f
       .pipe(first()).toPromise()
     expect(votesForAccount.length).toEqual(1)
   })
