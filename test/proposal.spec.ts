const DAOstackMigration = require('@daostack/migration')
import { first} from 'rxjs/operators'
import { Arc } from '../src/arc'
import { IExecutionState, IProposalOutcome, IProposalStage, IProposalState,
  IProposalType,
  Proposal } from '../src/proposal'
<<<<<<< HEAD
import { IContributionReward } from '../src/schemes/contributionReward'
=======
import { BN } from './utils'
>>>>>>> 15ef5cb5
import { createAProposal, fromWei, newArc, toWei, waitUntilTrue} from './utils'

jest.setTimeout(10000)
/**
 * Proposal test
 */
describe('Proposal', () => {
  let arc: Arc

  beforeAll(async () => {
    arc = await newArc()
  })

  it('Proposal is instantiable', () => {
    const id = 'some-id'
    const proposal = new Proposal(id, '', arc)
    expect(proposal).toBeInstanceOf(Proposal)
  })

  it('get list of proposals', async () => {
    const { Avatar, queuedProposalId } = DAOstackMigration.migration('private').test
    const dao = arc.dao(Avatar.toLowerCase())
    const proposals = dao.proposals()
    const proposalsList = await proposals.pipe(first()).toPromise()
    expect(typeof proposalsList).toBe('object')
    expect(proposalsList.length).toBeGreaterThan(0)
    expect(proposalsList.map((p) => p.id)).toContain(queuedProposalId)
  })

  it('proposal.search() accepts expiresInQueueAt argument', async () => {
    const l1 = await Proposal.search({expiresInQueueAt_gt: 0}, arc).pipe(first()).toPromise()
    expect(l1.length).toBeGreaterThan(0)

    const expiryDate = (await l1[0].state().pipe(first()).toPromise()).expiresInQueueAt
    const l2 = await Proposal.search({expiresInQueueAt_gt: expiryDate}, arc).pipe(first()).toPromise()
    expect(l2.length).toBeLessThan(l1.length)
  })

  it('proposal.search() accepts type argument', async () => {
    let ls
    ls = await Proposal.search({type: IProposalType.ContributionReward}, arc).pipe(first()).toPromise()
    expect(ls.length).toBeGreaterThan(0)
    ls = await Proposal.search({type: IProposalType.GenericScheme }, arc).pipe(first()).toPromise()
    expect(ls.length).toBeGreaterThan(0)
    ls = await Proposal.search({type: IProposalType.SchemeRegistrarAdd}, arc).pipe(first()).toPromise()
    // expect(ls.length).toEqual(0)
    ls = await Proposal.search({type: IProposalType.SchemeRegistrarRemove}, arc).pipe(first()).toPromise()
    // expect(ls.length).toEqual(0)
  })

  it('proposal.search ignores case in address', async () => {
    const { queuedProposalId } = DAOstackMigration.migration('private').test
    const proposal = new Proposal(queuedProposalId, '', arc)
    const proposalState = await proposal.state().pipe(first()).toPromise()
    const proposer = proposalState.proposer
    let result

    result = await Proposal.search({proposer, id: queuedProposalId}, arc).pipe(first()).toPromise()
    expect(result.length).toEqual(1)

    result = await Proposal.search({proposer: proposer.toUpperCase(), id: queuedProposalId}, arc)
      .pipe(first()).toPromise()
    expect(result.length).toEqual(1)

    result = await Proposal.search({proposer: arc.web3.utils.toChecksumAddress(proposer), id: queuedProposalId}, arc)
      .pipe(first()).toPromise()
    expect(result.length).toEqual(1)

    result = await Proposal
      .search({dao: arc.web3.utils.toChecksumAddress(proposalState.dao.address), id: queuedProposalId}, arc)
      .pipe(first()).toPromise()
    expect(result.length).toEqual(1)
  })

  it('dao.proposals() accepts different query arguments', async () => {
    const { Avatar, queuedProposalId, executedProposalId } = DAOstackMigration.migration('private').test
    const dao = arc.dao(Avatar.toLowerCase())
    const proposals = await dao.proposals({ stage: IProposalStage.Queued}).pipe(first()).toPromise()
    expect(typeof proposals).toEqual(typeof [])
    expect(proposals.length).toBeGreaterThan(0)
    expect(proposals.map((p: Proposal) => p.id)).toContain(queuedProposalId)
    // expect(proposals.map((p: Proposal) => p.id)).(executedProposalId)
  })

  it('get list of redeemable proposals for a user', async () => {
    const { Avatar, executedProposalId } = DAOstackMigration.migration('private').test
    const dao = arc.dao(Avatar.toLowerCase())
    // check if the executedProposalId indeed has the correct state
    const proposal = dao.proposal(executedProposalId)
    const proposalState = await proposal.state().pipe(first()).toPromise()
    expect(proposalState.accountsWithUnclaimedRewards.length).toEqual(4)
    const someAccount = proposalState.accountsWithUnclaimedRewards[1]
    // query for redeemable proposals
    const proposals = await dao.proposals({accountsWithUnclaimedRewards_contains: [someAccount]})
      .pipe(first()).toPromise()
    expect(proposals.length).toBeGreaterThan(0)

    const shouldBeJustThisExecutedProposal = await dao.proposals({
      accountsWithUnclaimedRewards_contains: [someAccount],
      id: proposal.id
    }).pipe(first()).toPromise()

    expect(shouldBeJustThisExecutedProposal.map((p: Proposal) => p.id)).toEqual([proposal.id])
  })

  it('get proposal dao', async () => {
    const { Avatar, queuedProposalId } = DAOstackMigration.migration('private').test

    const dao = arc.dao(Avatar.toLowerCase()).address
    const proposal = new Proposal(queuedProposalId, dao, arc)
    // const proposalDao = await proposal.dao.pipe(first()).toPromise()
    expect(proposal).toBeInstanceOf(Proposal)
    expect(proposal.dao.address).toBe(dao)
  })

  it('state should be available before the data is indexed', async () => {
    const proposal = await createAProposal()
    const proposalState = await proposal.state().pipe(first()).toPromise()
    // the state is null because the proposal has not been indexed yet
    expect(proposalState).toEqual(null)
  })

  it('Check queued proposal state is correct', async () => {
    const { queuedProposalId } = DAOstackMigration.migration('private').test

    const proposal = new Proposal(queuedProposalId, '', arc)
    const pState = await proposal.state().pipe(first()).toPromise()
    expect(proposal).toBeInstanceOf(Proposal)

    // TODO: these amounts seem odd, I guess not using WEI when proposal created?
    const contributionReward = pState.contributionReward as IContributionReward
    expect(fromWei(contributionReward.nativeTokenReward)).toEqual('10')
    expect(fromWei(pState.stakesAgainst)).toEqual('0.0000001')
    expect(fromWei(pState.stakesFor)).toEqual('0')
    expect(fromWei(contributionReward.reputationReward)).toEqual('10')
    expect(fromWei(contributionReward.ethReward)).toEqual('10')
    expect(fromWei(contributionReward.externalTokenReward)).toEqual('10')
    expect(fromWei(pState.votesFor)).toEqual('1000')
    expect(fromWei(pState.votesAgainst)).toEqual('1000')

    expect(pState).toMatchObject({
        boostedAt: 0,
        boostedVotePeriodLimit: 600,
        description: null,
        descriptionHash: '0x000000000000000000000000000000000000000000000000000000000000abcd',
        downStakeNeededToQueue: new BN(0),
        executedAt: 0,
        executionState: IExecutionState.None,
        preBoostedVotePeriodLimit: 600,
        proposer: '0x90f8bf6a479f320ead074411a4b0e7944ea8c9c1',
        quietEndingPeriod: 300,
        quietEndingPeriodBeganAt: 0,
        resolvedAt: 0,
        stage: IProposalStage.Queued,
        thresholdConst: 2,
        title: '',
        url: null,
        winningOutcome: IProposalOutcome.Fail
    })
    expect(pState.contributionReward).toMatchObject({
        beneficiary: '0xffcf8fdee72ac11b5c542428b35eef5769c409f0',
        periodLength: 0,
        periods: 1
    })

    expect(pState.queue.threshold).toBeGreaterThan(0)
    // check if the upstakeNeededToPreBoost value is correct
    //  (S+/S-) > AlphaConstant^NumberOfBoostedProposal.
    const boostedProposals = await pState.dao
      .proposals({stage: IProposalStage.Boosted}).pipe(first()).toPromise()
    const numberOfBoostedProposals = boostedProposals.length
    expect(pState.queue.threshold.toString())
      .toEqual(Math.pow(pState.thresholdConst, numberOfBoostedProposals).toString())

    expect(pState.stakesFor.add(pState.upstakeNeededToPreBoost).div(pState.stakesAgainst).toString())
      .toEqual(Math.pow(pState.thresholdConst, numberOfBoostedProposals).toString())
  })

  it('Check preboosted proposal state is correct', async () => {
    const { preBoostedProposalId } = DAOstackMigration.migration('private').test

    const proposal = new Proposal(preBoostedProposalId, '', arc)
    const pState = await proposal.state().pipe(first()).toPromise()
    expect(proposal).toBeInstanceOf(Proposal)

    expect(pState.upstakeNeededToPreBoost).toEqual(new BN(0))
    // check if the upstakeNeededToPreBoost value is correct
    //  (S+/S-) > AlphaConstant^NumberOfBoostedProposal.
    const boostedProposals = await pState.dao
      .proposals({stage: IProposalStage.Boosted}).pipe(first()).toPromise()
    const numberOfBoostedProposals = boostedProposals.length

    expect(pState.stakesFor.div(pState.stakesAgainst.add(pState.downStakeNeededToQueue)).toString())
      .toEqual(Math.pow(pState.thresholdConst, numberOfBoostedProposals).toString())
  })

  it('get proposal rewards', async () => {
    const { queuedProposalId } = DAOstackMigration.migration('private').test
    const proposal = new Proposal(queuedProposalId, '', arc)
    const rewards = await proposal.rewards().pipe(first()).toPromise()
    expect(rewards.length).toEqual(0)
    // TODO: write a test for a proposal that actually has rewards
  })

  it('get proposal stakes', async () => {
    const proposal = await createAProposal()
    const stakes: any[] = []
    proposal.stakes().subscribe((next) => stakes.push(next))

    const stakeAmount = toWei('18')
    await proposal.stakingToken().mint(arc.web3.eth.defaultAccount, stakeAmount).send()
    await arc.approveForStaking(stakeAmount).send()
    await proposal.stake(IProposalOutcome.Pass, stakeAmount).send()

    // wait until we have the we received the stake update
    await waitUntilTrue(() => stakes.length > 0 && stakes[stakes.length - 1].length > 0)
    expect(stakes[0].length).toEqual(0)
    expect(stakes[stakes.length - 1].length).toEqual(1)
  })

  it('state gets all updates', async () => {
    // TODO: write this test!
    const states: IProposalState[] = []
    const proposal = await createAProposal()
    proposal.state().subscribe(
      (state: any) => {
        states.push(state)
      },
      (err: any) => {
        throw err
      }
    )
    // vote for the proposal
    await proposal.vote(IProposalOutcome.Pass).pipe(first()).toPromise()

    // wait until all transactions are indexed
    await waitUntilTrue(() => {
      if (states.length > 2 && states[states.length - 1].votesFor.gt(new BN(0))) {
        return true
      } else {
        return false
      }
    })

    // we expect our first state to be null
    // (we just created the proposal and subscribed immediately)
    expect(Number(fromWei(states[states.length - 1].votesFor))).toBeGreaterThan(0)
    expect(states[states.length - 1].winningOutcome).toEqual(IProposalOutcome.Pass)
  })
})<|MERGE_RESOLUTION|>--- conflicted
+++ resolved
@@ -4,11 +4,6 @@
 import { IExecutionState, IProposalOutcome, IProposalStage, IProposalState,
   IProposalType,
   Proposal } from '../src/proposal'
-<<<<<<< HEAD
-import { IContributionReward } from '../src/schemes/contributionReward'
-=======
-import { BN } from './utils'
->>>>>>> 15ef5cb5
 import { createAProposal, fromWei, newArc, toWei, waitUntilTrue} from './utils'
 
 jest.setTimeout(10000)
