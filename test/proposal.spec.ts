import { first} from 'rxjs/operators'
import { Arc } from '../src/arc'
import { DAO } from '../src/dao'
import { IExecutionState,
  IProposalOutcome,
  IProposalStage,
  IProposalState,
  Proposal, 
  ContributionRewardProposal,
  AnyProposal,
  IProposalCreateOptionsCR,
  IEntityRef} from '../src'
import { ContributionReward } from '../src'

import BN from 'bn.js'
import { createAProposal,
  fromWei,
  getTestAddresses,
  getTestScheme,
  ITestAddresses,
  newArc,
  toWei,
  voteToPassProposal,
  waitUntilTrue,
  createCRProposal
} from './utils'
import { getAddress } from 'ethers/utils'

jest.setTimeout(20000)
/**
 * Proposal test
 */
describe('Proposal', () => {
  let arc: Arc
  let addresses: ITestAddresses
  let dao: DAO
  let executedProposal: ContributionRewardProposal
  let queuedProposal: ContributionRewardProposal
  let preBoostedProposal: ContributionRewardProposal

  beforeAll(async () => {
    arc = await newArc()
    addresses = await getTestAddresses()
    const { executedProposalId, queuedProposalId, preBoostedProposalId } = addresses
    dao = arc.dao(addresses.dao.Avatar.toLowerCase())
    // check if the executedProposalId indeed has the correct state
    executedProposal = new ContributionRewardProposal(arc, executedProposalId)
    await executedProposal.fetchState()
    queuedProposal = new ContributionRewardProposal(arc, queuedProposalId)
    await queuedProposal.fetchState()
    preBoostedProposal = new ContributionRewardProposal(arc, preBoostedProposalId)
    await preBoostedProposal.fetchState()
  })

  it('get list of proposals', async () => {
    const proposals = dao.proposals()
    const proposalsList = await proposals.pipe(first()).toPromise()
    expect(typeof proposalsList).toBe('object')
    expect(proposalsList.length).toBeGreaterThan(0)
    expect(proposalsList.map((p) => p.id)).toContain(queuedProposal.id)
  })

  it('paging works', async () => {
    const proposals = dao.proposals()
    const ls1 = await proposals.pipe(first()).toPromise()
    expect(ls1.length).toBeGreaterThan(3)
    const ls2 = await dao.proposals({ first: 2}).pipe(first()).toPromise()
    expect(ls2.length).toEqual(2)
    const ls3 = await dao.proposals({ first: 2, skip: 1}).pipe(first()).toPromise()
    expect(ls3.length).toEqual(2)
    expect(ls2[1]).toEqual(ls3[0])
  })

  it('sorting works', async () => {
    const ls1 = await dao.proposals({ orderBy: 'createdAt'}).pipe(first()).toPromise()
    expect(ls1.length).toBeGreaterThan(3)
    const state0 = await ls1[0].fetchState()
    const state1 = await ls1[1].fetchState()
    expect(state0.createdAt as number).toBeLessThanOrEqual(state1.createdAt as number)

    const ls2 = await dao.proposals({ orderBy: 'createdAt', orderDirection: 'desc'}).pipe(first()).toPromise()
    const state3 = await ls2[0].fetchState()
    const state2 = await ls2[1].fetchState()
    expect(state2.createdAt as number).toBeLessThanOrEqual(state3.createdAt as number)

    expect(state1.createdAt as number).toBeLessThanOrEqual(state2.createdAt as number)
  })

  it('proposal.search() accepts expiresInQueueAt argument', async () => {
    const l1 = await Proposal.search(arc, { where: {expiresInQueueAt_gt: 0}}).pipe(first()).toPromise()
    expect(l1.length).toBeGreaterThan(0)

    const expiryDate = (await l1[0].fetchState()).expiresInQueueAt
    const l2 = await Proposal.search(arc, { where: {expiresInQueueAt_gt: expiryDate}}).pipe(first()).toPromise()
    expect(l2.length).toBeLessThan(l1.length)
  })

  it('proposal.search() accepts scheme argument', async () => {
    const state = await queuedProposal.fetchState()
    const l1 = await Proposal.search(arc, { where: { scheme: state.plugin.id}}).pipe(first()).toPromise()
    expect(l1.length).toBeGreaterThan(0)
  })

  it('proposal.search() accepts type argument', async () => {
    let ls: AnyProposal[]
    ls = await Proposal.search(arc, { where: {type: "ContributionReward"}}).pipe(first()).toPromise()
    expect(ls.length).toBeGreaterThan(0)
    ls = await Proposal.search(arc, { where: {type: "GenericScheme"}}).pipe(first()).toPromise()
    expect(ls.length).toBeGreaterThan(0)
    ls = await Proposal.search(arc, { where: {type: "SchemeRegistrarAdd"}}).pipe(first()).toPromise()
    // expect(ls.length).toEqual(0)
    ls = await Proposal.search(arc, { where: {type: "SchemeRegistrarRemove"}}).pipe(first()).toPromise()
    // expect(ls.length).toEqual(0)
  })

  it('proposal.search ignores case in address', async () => {
    const proposalState = await queuedProposal.fetchState()
    const proposer = proposalState.proposer
    let result: AnyProposal[]

    result = await Proposal.search(arc, { where: {proposer, id: queuedProposal.id}}).pipe(first()).toPromise()
    expect(result.length).toEqual(1)

    result = await Proposal.search(arc, { where: {proposer: proposer.toUpperCase(), id: queuedProposal.id}})
      .pipe(first()).toPromise()
    expect(result.length).toEqual(1)

    result = await Proposal
      .search(arc, { where: {proposer: getAddress(proposer), id: queuedProposal.id}})
      .pipe(first()).toPromise()
    expect(result.length).toEqual(1)

    result = await Proposal
      .search(arc, {where: {dao: getAddress(proposalState.dao.id), id: queuedProposal.id}})
      .pipe(first()).toPromise()
    expect(result.length).toEqual(1)
  })

  it('dao.proposals() accepts different query arguments', async () => {
    const proposals = await dao.proposals({ where: { stage: IProposalStage.Queued}}).pipe(first()).toPromise()
    expect(typeof proposals).toEqual(typeof [])
    expect(proposals.length).toBeGreaterThan(0)
    // expect(proposals.map((p: Proposal) => p.id)).toContain(queuedProposalId)
    // expect(proposals.map((p: Proposal) => p.id)).(executedProposalId)
  })

  it('get list of redeemable proposals for a user', async () => {
    // check if the executedProposalId indeed has the correct state
    const searched = await Proposal.search(arc, { where: { id: executedProposal.id} }).pipe(first()).toPromise()
    const proposal = searched[0]
    const proposalState = await proposal.fetchState()
    expect(proposalState.accountsWithUnclaimedRewards.length).toEqual(4)
    const someAccount = proposalState.accountsWithUnclaimedRewards[1]
    // query for redeemable proposals
    const proposals = await dao.proposals({ where: {accountsWithUnclaimedRewards_contains: [someAccount]}})
      .pipe(first()).toPromise()
    expect(proposals.length).toBeGreaterThan(0)

    const shouldBeJustThisExecutedProposal = await dao.proposals({ where: {
      accountsWithUnclaimedRewards_contains: [someAccount],
      id: proposal.id
    }}).pipe(first()).toPromise()

    expect(shouldBeJustThisExecutedProposal.map((p: AnyProposal) => p.id)).toEqual([proposal.id])
  })

  it('state should be available before the data is indexed', async () => {
    const options: IProposalCreateOptionsCR = {
      dao: dao.id,
      beneficiary: '0xffcf8fdee72ac11b5c542428b35eef5769c409f0',
      ethReward: toWei('300'),
      externalTokenAddress: undefined,
      externalTokenReward: toWei('0'),
      nativeTokenReward: toWei('1'),
      periodLength: 0,
      periods: 1,
      reputationReward: toWei('10'),
<<<<<<< HEAD
      plugin: getTestAddresses(arc).base.ContributionReward,
      proposalType: "ContributionReward"
=======
      scheme: getTestScheme("ContributionReward")
>>>>>>> c6037771
    }

    const proposal = await createCRProposal(arc, getTestAddresses(arc).base.ContributionReward, options)

    // the state is null because the proposal has not been indexed yet
    await expect(proposal.fetchState()).rejects.toThrow(
      /No proposal with id/i
    )
  })

  it('Check queued proposal state is correct', async () => {

    const proposal = preBoostedProposal
    const pState = await proposal.fetchState()
    const plugin = pState.plugin.entity as ContributionReward
    expect(proposal).toBeInstanceOf(Proposal)

    expect(fromWei(pState.nativeTokenReward)).toEqual('10.0')
    expect(fromWei(pState.stakesAgainst)).toEqual('100.0')
    expect(fromWei(pState.stakesFor)).toEqual('1000.0')
    expect(fromWei(pState.reputationReward)).toEqual('10.0')
    expect(fromWei(pState.ethReward)).toEqual('10.0')
    expect(fromWei(pState.externalTokenReward)).toEqual('10.0')
    expect(fromWei(pState.votesFor)).toEqual('0.0')
    expect(fromWei(pState.votesAgainst)).toEqual('0.0')

    expect(pState).toMatchObject({
        boostedAt: 0,
        description: '',
        descriptionHash: '0x000000000000000000000000000000000000000000000000000000000000efgh',
        // downStakeNeededToQueue: new BN(0),
        executedAt: 0,
        executionState: IExecutionState.None,
        genesisProtocolParams: {
          activationTime: 0,
          boostedVotePeriodLimit: 600,
          daoBountyConst: 10,
          limitExponentValue: 172,
          minimumDaoBounty: new BN('100000000000000000000'),
          preBoostedVotePeriodLimit: 600,
          proposingRepReward: new BN('5000000000000000000'),
          queuedVotePeriodLimit: 1800,
          queuedVoteRequiredPercentage: 50,
          quietEndingPeriod: 300,
          thresholdConst: 2,
          votersReputationLossRatio: 1
        },
        proposer: '0x90f8bf6a479f320ead074411a4b0e7944ea8c9c1',
        quietEndingPeriodBeganAt: 0,
        resolvedAt: 0,
        // stage: IProposalStage.Queued,
        title: '',
        url: '',
        winningOutcome: IProposalOutcome.Fail
    })
    expect(pState).toMatchObject({
        beneficiary: '0xffcf8fdee72ac11b5c542428b35eef5769c409f0',
        periodLength: 0,
        periods: 1
    })
    expect(pState.plugin.entity).toMatchObject({
        canDelegateCall: false,
        canManageGlobalConstraints: false,
        canRegisterSchemes: false,
        dao: dao.id,
        name: 'ContributionReward'
    })
    expect(plugin.coreState.pluginParams).toBeTruthy()
    expect(pState.queue.entity.coreState.threshold).toBeGreaterThan(0)
    // check if the upstakeNeededToPreBoost value is correct
    //  (S+/S-) > AlphaConstant^NumberOfBoostedProposal.
    const boostedProposals = await pState.dao.entity
      .proposals({ where: {stage: IProposalStage.Boosted}}).pipe(first()).toPromise()
    const numberOfBoostedProposals = boostedProposals.length
    expect(pState.queue.entity.coreState.threshold.toString())
      .toEqual(Math.pow(pState.genesisProtocolParams.thresholdConst, numberOfBoostedProposals).toString())

    // expect(pState.stakesFor.add(pState.upstakeNeededToPreBoost).div(pState.stakesAgainst).toString())
    //   .toEqual(Math.pow(pState.genesisProtocolParams.thresholdConst, numberOfBoostedProposals).toString())
  })

  it('Check preboosted proposal state is correct', async () => {
    const proposal = preBoostedProposal
    const pState = await proposal.fetchState()
    expect(proposal).toBeInstanceOf(Proposal)

    expect(pState.upstakeNeededToPreBoost).toEqual(new BN(0))
    // check if the upstakeNeededToPreBoost value is correct
    //  (S+/S-) > AlphaConstant^NumberOfBoostedProposal.
    const boostedProposals = await pState.dao.entity
      .proposals({ where: {stage: IProposalStage.Boosted}}).pipe(first()).toPromise()
    const numberOfBoostedProposals = boostedProposals.length

    expect(pState.stakesFor.div(pState.stakesAgainst.add(pState.downStakeNeededToQueue)).toString())
      .toEqual(Math.pow(pState.genesisProtocolParams.thresholdConst, numberOfBoostedProposals).toString())
  })

  it('get proposal rewards', async () => {
    const proposal = queuedProposal
    const rewards = await proposal.rewards().pipe(first()).toPromise()
    expect(rewards.length).toBeGreaterThanOrEqual(0)
  })

  it('get proposal stakes', async () => {
    const proposal = await createAProposal()
    const stakes: any[] = []
    proposal.stakes().subscribe((next) => stakes.push(next))

    const stakeAmount = toWei('18')

    if(!arc.web3) throw new Error('Web3 provider not set')
    const defaultAccount = arc.defaultAccount? arc.defaultAccount : await arc.web3.getSigner().getAddress()

    await proposal.stakingToken().mint(defaultAccount, stakeAmount).send()
    const votingMachine = await proposal.votingMachine()
    await arc.approveForStaking(votingMachine.address, stakeAmount).send()
    await proposal.stake(IProposalOutcome.Pass, stakeAmount).send()

    // wait until we have the we received the stake update
    await waitUntilTrue(() => stakes.length > 0 && stakes[stakes.length - 1].length > 0)
    expect(stakes[0].length).toEqual(0)
    expect(stakes[stakes.length - 1].length).toEqual(1)
  })

  it('get proposal votes', async () => {
    const proposal = await createAProposal()
    // vote with several accounts
    await voteToPassProposal(proposal)
    await new Promise((resolve) => setTimeout(() => resolve(), 1000))
    const votes = await proposal.votes({}, { fetchPolicy: 'no-cache'}).pipe(first()).toPromise()
    expect(votes.length).toBeGreaterThanOrEqual(1)
    // @ts-ignore
    const someAccount = votes[0].coreState.voter
    const votesForAccount = await proposal.votes({where: {voter: someAccount}}, { fetchPolicy: 'no-cache'})
      .pipe(first()).toPromise()
    expect(votesForAccount.length).toEqual(1)
  })

  it('state gets all updates', async () => {
    // TODO: write this test!
    const states: IProposalState[] = []
    const proposal = await createAProposal()
    proposal.state({}).subscribe(
      (state: any) => {
        states.push(state)
      },
      (err: any) => {
        throw err
      }
    )
    // wait for the proposal to be indexed
    await waitUntilTrue(() => states.length > 0)
    // vote for the proposal
    await proposal.vote(IProposalOutcome.Pass).pipe(first()).toPromise()

    // wait until all transactions are indexed
    await waitUntilTrue(() => {
      if (states.length > 1 && states[states.length - 1].votesFor.gt(new BN(0))) {
        return true
      } else {
        return false
      }
    })

    expect(Number(fromWei(states[states.length - 1].votesFor))).toBeGreaterThan(0)
    expect(states[states.length - 1].winningOutcome).toEqual(IProposalOutcome.Pass)
  })
})<|MERGE_RESOLUTION|>--- conflicted
+++ resolved
@@ -175,12 +175,8 @@
       periodLength: 0,
       periods: 1,
       reputationReward: toWei('10'),
-<<<<<<< HEAD
-      plugin: getTestAddresses(arc).base.ContributionReward,
+      scheme: getTestScheme("ContributionReward")
       proposalType: "ContributionReward"
-=======
-      scheme: getTestScheme("ContributionReward")
->>>>>>> c6037771
     }
 
     const proposal = await createCRProposal(arc, getTestAddresses(arc).base.ContributionReward, options)
