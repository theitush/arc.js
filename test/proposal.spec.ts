import { first} from 'rxjs/operators'
import { Arc } from '../src/arc'
import { DAO } from '../src/dao'
import { IExecutionState, IProposalOutcome, IProposalStage, IProposalState,
  IProposalType,
  Proposal } from '../src/proposal'
import { IContributionReward } from '../src/schemes/contributionReward'
import { BN } from './utils'
import { createAProposal,
  fromWei,
  getTestAddresses,
  ITestAddresses, newArc, toWei, waitUntilTrue } from './utils'

jest.setTimeout(20000)
/**
 * Proposal test
 */
describe('Proposal', () => {
  let arc: Arc
  let addresses: ITestAddresses
  let dao: DAO
  let executedProposal: Proposal
  let queuedProposal: Proposal
  let preBoostedProposal: Proposal

  beforeAll(async () => {
    arc = await newArc()
    addresses = await getTestAddresses()
    const { Avatar, executedProposalId, queuedProposalId, preBoostedProposalId } = addresses.test
    dao = arc.dao(Avatar.toLowerCase())
    // check if the executedProposalId indeed has the correct state
    executedProposal = await dao.proposal(executedProposalId)
    queuedProposal = await dao.proposal(queuedProposalId)
    preBoostedProposal = await dao.proposal(preBoostedProposalId)
  })

  it('get list of proposals', async () => {
    const proposals = dao.proposals()
    const proposalsList = await proposals.pipe(first()).toPromise()
    expect(typeof proposalsList).toBe('object')
    expect(proposalsList.length).toBeGreaterThan(0)
    expect(proposalsList.map((p) => p.id)).toContain(queuedProposal.id)
  })

  it('proposal.search() accepts expiresInQueueAt argument', async () => {
    const l1 = await Proposal.search(arc, {expiresInQueueAt_gt: 0}).pipe(first()).toPromise()
    expect(l1.length).toBeGreaterThan(0)

    const expiryDate = (await l1[0].state().pipe(first()).toPromise()).expiresInQueueAt
    const l2 = await Proposal.search(arc, {expiresInQueueAt_gt: expiryDate}).pipe(first()).toPromise()
    expect(l2.length).toBeLessThan(l1.length)
  })

  it('proposal.search() accepts type argument', async () => {
<<<<<<< HEAD
    let ls: Proposal[]
    ls = await Proposal.search({type: IProposalType.ContributionReward}, arc).pipe(first()).toPromise()
=======
    let ls
    ls = await Proposal.search(arc, {type: IProposalType.ContributionReward}).pipe(first()).toPromise()
>>>>>>> bddde07a
    expect(ls.length).toBeGreaterThan(0)
    ls = await Proposal.search(arc, {type: IProposalType.GenericScheme}).pipe(first()).toPromise()
    expect(ls.length).toBeGreaterThan(0)
    ls = await Proposal.search(arc, {type: IProposalType.SchemeRegistrarAdd}).pipe(first()).toPromise()
    // expect(ls.length).toEqual(0)
    ls = await Proposal.search(arc, {type: IProposalType.SchemeRegistrarRemove}).pipe(first()).toPromise()
    // expect(ls.length).toEqual(0)
  })

  it('proposal.search ignores case in address', async () => {
    const proposalState = await queuedProposal.state().pipe(first()).toPromise()
    const proposer = proposalState.proposer
    let result: Proposal[]

<<<<<<< HEAD
    result = await Proposal.search({proposer, id: queuedProposal.id}, arc).pipe(first()).toPromise()
    expect(result.length).toEqual(1)

    result = await Proposal.search({proposer: proposer.toUpperCase(), id: queuedProposal.id}, arc)
      .pipe(first()).toPromise()
    expect(result.length).toEqual(1)

    result = await Proposal.search({proposer: arc.web3.utils.toChecksumAddress(proposer), id: queuedProposal.id}, arc)
=======
    result = await Proposal.search(arc, {proposer, id: queuedProposalId}).pipe(first()).toPromise()
    expect(result.length).toEqual(1)

    result = await Proposal.search(arc, {proposer: proposer.toUpperCase(), id: queuedProposalId})
      .pipe(first()).toPromise()
    expect(result.length).toEqual(1)

    result = await Proposal.search(arc, {proposer: arc.web3.utils.toChecksumAddress(proposer), id: queuedProposalId})
>>>>>>> bddde07a
      .pipe(first()).toPromise()
    expect(result.length).toEqual(1)

    result = await Proposal
<<<<<<< HEAD
      .search({dao: arc.web3.utils.toChecksumAddress(proposalState.dao.address), id: queuedProposal.id}, arc)
=======
      .search(arc, {dao: arc.web3.utils.toChecksumAddress(proposalState.dao.address), id: queuedProposalId})
>>>>>>> bddde07a
      .pipe(first()).toPromise()
    expect(result.length).toEqual(1)
  })

  it('dao.proposals() accepts different query arguments', async () => {
    const { queuedProposalId } = addresses.test
    const proposals = await dao.proposals({ stage: IProposalStage.Queued}).pipe(first()).toPromise()
    expect(typeof proposals).toEqual(typeof [])
    expect(proposals.length).toBeGreaterThan(0)
    expect(proposals.map((p: Proposal) => p.id)).toContain(queuedProposalId)
    // expect(proposals.map((p: Proposal) => p.id)).(executedProposalId)
  })

  it('get list of redeemable proposals for a user', async () => {
    // check if the executedProposalId indeed has the correct state
    const proposal = await dao.proposal(executedProposal.id)
    const proposalState = await proposal.state().pipe(first()).toPromise()
    expect(proposalState.accountsWithUnclaimedRewards.length).toEqual(4)
    const someAccount = proposalState.accountsWithUnclaimedRewards[1]
    // query for redeemable proposals
    const proposals = await dao.proposals({accountsWithUnclaimedRewards_contains: [someAccount]})
      .pipe(first()).toPromise()
    expect(proposals.length).toBeGreaterThan(0)

    const shouldBeJustThisExecutedProposal = await dao.proposals({
      accountsWithUnclaimedRewards_contains: [someAccount],
      id: proposal.id
    }).pipe(first()).toPromise()

    expect(shouldBeJustThisExecutedProposal.map((p: Proposal) => p.id)).toEqual([proposal.id])
  })

  it('get proposal dao', async () => {

    // const proposalDao = await proposal.dao.pipe(first()).toPromise()
    const proposal = executedProposal
    expect(proposal).toBeInstanceOf(Proposal)
    expect(proposal.dao.address).toEqual(dao.address)
  })

  it('state should be available before the data is indexed', async () => {
    const proposal = await createAProposal()
    const proposalState = await proposal.state().pipe(first()).toPromise()
    // the state is null because the proposal has not been indexed yet
    expect(proposalState).toEqual(null)
  })

  it('Check queued proposal state is correct', async () => {

    const proposal = queuedProposal
    const pState = await proposal.state().pipe(first()).toPromise()
    expect(proposal).toBeInstanceOf(Proposal)

    // TODO: these amounts seem odd, I guess not using WEI when proposal created?
    const contributionReward = pState.contributionReward as IContributionReward
    expect(fromWei(contributionReward.nativeTokenReward)).toEqual('10')
    expect(fromWei(pState.stakesAgainst)).toEqual('100')
    expect(fromWei(pState.stakesFor)).toEqual('0')
    expect(fromWei(contributionReward.reputationReward)).toEqual('10')
    expect(fromWei(contributionReward.ethReward)).toEqual('10')
    expect(fromWei(contributionReward.externalTokenReward)).toEqual('10')
    expect(fromWei(pState.votesFor)).toEqual('1000')
    expect(fromWei(pState.votesAgainst)).toEqual('1000')

    expect(pState).toMatchObject({
        boostedAt: 0,
        boostedVotePeriodLimit: 600,
        description: null,
        descriptionHash: '0x000000000000000000000000000000000000000000000000000000000000abcd',
        downStakeNeededToQueue: new BN(0),
        executedAt: 0,
        executionState: IExecutionState.None,
        preBoostedVotePeriodLimit: 600,
        proposer: '0x90f8bf6a479f320ead074411a4b0e7944ea8c9c1',
        quietEndingPeriod: 300,
        quietEndingPeriodBeganAt: 0,
        resolvedAt: 0,
        stage: IProposalStage.Queued,
        thresholdConst: 2,
        title: '',
        url: null,
        winningOutcome: IProposalOutcome.Fail
    })
    expect(pState.contributionReward).toMatchObject({
        beneficiary: '0xffcf8fdee72ac11b5c542428b35eef5769c409f0',
        periodLength: 0,
        periods: 1
    })

    expect(pState.queue.threshold).toBeGreaterThan(0)
    // check if the upstakeNeededToPreBoost value is correct
    //  (S+/S-) > AlphaConstant^NumberOfBoostedProposal.
    const boostedProposals = await pState.dao
      .proposals({stage: IProposalStage.Boosted}).pipe(first()).toPromise()
    const numberOfBoostedProposals = boostedProposals.length
    expect(pState.queue.threshold.toString())
      .toEqual(Math.pow(pState.thresholdConst, numberOfBoostedProposals).toString())

    expect(pState.stakesFor.add(pState.upstakeNeededToPreBoost).div(pState.stakesAgainst).toString())
      .toEqual(Math.pow(pState.thresholdConst, numberOfBoostedProposals).toString())
  })

  it('Check preboosted proposal state is correct', async () => {
    const proposal = preBoostedProposal
    const pState = await proposal.state().pipe(first()).toPromise()
    expect(proposal).toBeInstanceOf(Proposal)

    expect(pState.upstakeNeededToPreBoost).toEqual(new BN(0))
    // check if the upstakeNeededToPreBoost value is correct
    //  (S+/S-) > AlphaConstant^NumberOfBoostedProposal.
    const boostedProposals = await pState.dao
      .proposals({stage: IProposalStage.Boosted}).pipe(first()).toPromise()
    const numberOfBoostedProposals = boostedProposals.length

    expect(pState.stakesFor.div(pState.stakesAgainst.add(pState.downStakeNeededToQueue)).toString())
      .toEqual(Math.pow(pState.thresholdConst, numberOfBoostedProposals).toString())
  })

  it('get proposal rewards', async () => {
    const proposal = queuedProposal
    const rewards = await proposal.rewards().pipe(first()).toPromise()
    expect(rewards.length).toEqual(0)
    // TODO: write a test for a proposal that actually has rewards
  })

  it('get proposal stakes', async () => {
    const proposal = await createAProposal()
    const stakes: any[] = []
    proposal.stakes().subscribe((next) => stakes.push(next))

    const stakeAmount = toWei('18')
    await proposal.stakingToken().mint(arc.web3.eth.defaultAccount, stakeAmount).send()
    await arc.approveForStaking(proposal.votingMachine().options.address, stakeAmount).send()
    await proposal.stake(IProposalOutcome.Pass, stakeAmount).send()

    // wait until we have the we received the stake update
    await waitUntilTrue(() => stakes.length > 0 && stakes[stakes.length - 1].length > 0)
    expect(stakes[0].length).toEqual(0)
    expect(stakes[stakes.length - 1].length).toEqual(1)
  })

  it('state gets all updates', async () => {
    // TODO: write this test!
    const states: IProposalState[] = []
    const proposal = await createAProposal()
    proposal.state().subscribe(
      (state: any) => {
        states.push(state)
      },
      (err: any) => {
        throw err
      }
    )
    // vote for the proposal
    await proposal.vote(IProposalOutcome.Pass).pipe(first()).toPromise()

    // wait until all transactions are indexed
    await waitUntilTrue(() => {
      if (states.length > 2 && states[states.length - 1].votesFor.gt(new BN(0))) {
        return true
      } else {
        return false
      }
    })

    // we expect our first state to be null
    // (we just created the proposal and subscribed immediately)
    expect(Number(fromWei(states[states.length - 1].votesFor))).toBeGreaterThan(0)
    expect(states[states.length - 1].winningOutcome).toEqual(IProposalOutcome.Pass)
  })
})<|MERGE_RESOLUTION|>--- conflicted
+++ resolved
@@ -52,13 +52,8 @@
   })
 
   it('proposal.search() accepts type argument', async () => {
-<<<<<<< HEAD
     let ls: Proposal[]
-    ls = await Proposal.search({type: IProposalType.ContributionReward}, arc).pipe(first()).toPromise()
-=======
-    let ls
     ls = await Proposal.search(arc, {type: IProposalType.ContributionReward}).pipe(first()).toPromise()
->>>>>>> bddde07a
     expect(ls.length).toBeGreaterThan(0)
     ls = await Proposal.search(arc, {type: IProposalType.GenericScheme}).pipe(first()).toPromise()
     expect(ls.length).toBeGreaterThan(0)
@@ -73,34 +68,19 @@
     const proposer = proposalState.proposer
     let result: Proposal[]
 
-<<<<<<< HEAD
-    result = await Proposal.search({proposer, id: queuedProposal.id}, arc).pipe(first()).toPromise()
-    expect(result.length).toEqual(1)
-
-    result = await Proposal.search({proposer: proposer.toUpperCase(), id: queuedProposal.id}, arc)
-      .pipe(first()).toPromise()
-    expect(result.length).toEqual(1)
-
-    result = await Proposal.search({proposer: arc.web3.utils.toChecksumAddress(proposer), id: queuedProposal.id}, arc)
-=======
-    result = await Proposal.search(arc, {proposer, id: queuedProposalId}).pipe(first()).toPromise()
-    expect(result.length).toEqual(1)
-
-    result = await Proposal.search(arc, {proposer: proposer.toUpperCase(), id: queuedProposalId})
-      .pipe(first()).toPromise()
-    expect(result.length).toEqual(1)
-
-    result = await Proposal.search(arc, {proposer: arc.web3.utils.toChecksumAddress(proposer), id: queuedProposalId})
->>>>>>> bddde07a
+    result = await Proposal.search(arc, {proposer, id: queuedProposal.id}).pipe(first()).toPromise()
+    expect(result.length).toEqual(1)
+
+    result = await Proposal.search(arc, {proposer: proposer.toUpperCase(), id: queuedProposal.id})
+      .pipe(first()).toPromise()
+    expect(result.length).toEqual(1)
+
+    result = await Proposal.search(arc, {proposer: arc.web3.utils.toChecksumAddress(proposer), id: queuedProposal.id})
       .pipe(first()).toPromise()
     expect(result.length).toEqual(1)
 
     result = await Proposal
-<<<<<<< HEAD
-      .search({dao: arc.web3.utils.toChecksumAddress(proposalState.dao.address), id: queuedProposal.id}, arc)
-=======
-      .search(arc, {dao: arc.web3.utils.toChecksumAddress(proposalState.dao.address), id: queuedProposalId})
->>>>>>> bddde07a
+      .search(arc, {dao: arc.web3.utils.toChecksumAddress(arc, proposalState.dao.address), id: queuedProposal.id})
       .pipe(first()).toPromise()
     expect(result.length).toEqual(1)
   })
