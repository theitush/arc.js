--- conflicted
+++ resolved
@@ -39,11 +39,7 @@
 
     const stake = await proposal.stake(IProposalOutcome.Pass, new BN(100)).send()
 
-<<<<<<< HEAD
-    const state =  await (stake.result as Stake).fetchStaticState()
-=======
-    const state =  await stake.result.fetchState()
->>>>>>> 90289001
+    const state =  await (stake.result as Stake).fetchState()
     expect(state).toMatchObject({
       outcome : IProposalOutcome.Pass
     })
