{
  "name": "@daostack/client",
<<<<<<< HEAD
  "version": "0.0.55",
=======
  "version": "0.1.0",
>>>>>>> d4c17f26
  "description": "",
  "keywords": [],
  "main": "dist/lib/index.js",
  "typings": "dist/types/index.d.ts",
  "files": [
    "dist",
    "src"
  ],
  "author": "Matan Tsuberi <tsuberim@gmail.com>, Jelle Gerbrandy <jelle@daostack.io>",
  "repository": {
    "type": "git",
    "url": ""
  },
  "license": "MIT",
  "engines": {
    "node": ">=6.0.0"
  },
  "scripts": {
    "build": "tsc && typedoc --out docs --target commonjs --theme minimal --mode file src",
    "build:watch": "tsc --watch",
    "bundle": "rollup -c rollup.config.ts -w",
    "deploy-docs": "ts-node tools/gh-pages-publish",
    "lint": "npm run tslint",
    "prepare": "npm run build",
    "prebuild": "rimraf dist",
    "quality": "npm run test:prod",
    "report-coverage": "cat ./coverage/lcov.info | coveralls",
    "test": "jest --runInBand --forceExit",
    "test:watch": "jest --watch",
    "tslint": "tslint  --project tsconfig.json -t codeFrame 'src/**/*.ts' 'test/**/*.ts'"
  },
  "jest": {
    "transform": {
      ".(ts|tsx)": "ts-jest"
    },
    "testEnvironment": "node",
    "testRegex": "(/__tests__/.*|\\.(test|spec))\\.(ts|tsx|js)$",
    "moduleFileExtensions": [
      "ts",
      "tsx",
      "js",
      "jsx",
      "json",
      "node"
    ],
    "coveragePathIgnorePatterns": [
      "/node_modules/",
      "/test/"
    ],
    "coverageThreshold": {
      "global": {
        "branches": 10,
        "functions": 10,
        "lines": 10,
        "statements": 10
      }
    },
    "collectCoverage": false,
    "collectCoverageFrom": [
      "src/*.{js,ts}"
    ]
  },
  "commitlint": {
    "extends": [
      "@commitlint/config-conventional"
    ]
  },
  "devDependencies": {
    "@commitlint/cli": "^7.1.2",
    "@commitlint/config-conventional": "^7.1.2",
    "@daostack/migration": "0.0.1-rc.16-v1",
    "@types/graphql": "^14.0.3",
    "@types/isomorphic-fetch": "^0.0.34",
    "@types/jest": "^24.0.11",
    "@types/node": "^10.14.1",
    "@types/web3": "1.0.12",
    "@types/ws": "^6.0.1",
    "babel-eslint": "^10.0.1",
    "colors": "^1.3.2",
    "coveralls": "^3.0.3",
    "eslint": "^5.15.1",
    "jest": "^24.5.0",
    "jest-config": "^24.5.0",
    "lint-staged": "^7.3.0",
    "lodash.camelcase": "^4.3.0",
    "node-gyp": "^3.8.0",
    "prompt": "^1.0.0",
    "replace-in-file": "^3.4.4",
    "rimraf": "^2.6.2",
    "rollup": "^0.68.0",
    "rollup-plugin-commonjs": "^9.2.1",
    "rollup-plugin-json": "^3.1.0",
    "rollup-plugin-node-resolve": "^3.4.0",
    "rollup-plugin-sourcemaps": "^0.4.2",
    "rollup-plugin-typescript2": "^0.20.1",
    "ts-jest": "^24.0.0",
    "ts-node": "^7.0.1",
    "tslint": "^5.14.0",
    "tslint-config-standard": "^8.0.1",
    "typedoc": "^0.12.0",
    "typescript": "^3.3.3333",
    "u": "^0.1.0"
  },
  "dependencies": {
    "@daostack/arc": "0.0.1-rc.16",
    "apollo-cache-inmemory": "^1.5.1",
    "apollo-client": "^2.5.1",
    "apollo-client-ws": "^2.4.0",
    "apollo-link-http": "^1.5.14",
    "apollo-link-ws": "^1.0.17",
    "bn.js": "^4.11.8",
    "graphql": "^14.1.1",
    "graphql-tag": "^2.10.1",
    "ipfs-http-client": "^29.1.1",
    "isomorphic-fetch": "^2.2.1",
    "isomorphic-ws": "^4.0.1",
    "js-logger": "^1.6.0",
    "rxjs": "^6.4.0",
    "subscriptions-transport-ws": "^0.9.16",
    "web3": "1.0.0-beta.37",
    "ws": "^6.2.0"
  }
}<|MERGE_RESOLUTION|>--- conflicted
+++ resolved
@@ -1,10 +1,6 @@
 {
   "name": "@daostack/client",
-<<<<<<< HEAD
-  "version": "0.0.55",
-=======
   "version": "0.1.0",
->>>>>>> d4c17f26
   "description": "",
   "keywords": [],
   "main": "dist/lib/index.js",
