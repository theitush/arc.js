{
<<<<<<< HEAD
  "name": "@daostack/client",
  "version": "2.0.0-experimental.5",
=======
  "name": "@daostack/arc.js",
  "version": "2.0.0-experimental.2",
>>>>>>> 303f6c6a
  "description": "",
  "keywords": [],
  "main": "dist/lib/index.js",
  "typings": "dist/types/index.d.ts",
  "files": [
    "dist",
    "src",
    "scripts/copyABIsFromMigration.js"
  ],
  "author": "DAOstack <info@daostack.io>",
  "repository": {
    "type": "git",
    "url": "https://github.com/daostack/arc.js"
  },
  "license": "MIT",
  "engines": {
    "node": ">=6.0.0"
  },
  "scripts": {
    "build": "tsc",
    "build:watch": "tsc --watch",
    "build:docs": "typedoc --out docs --target commonjs --theme markdown --mode file --plugin typedoc-plugin-markdown src",
    "bundle": "rollup -c rollup.config.ts -w",
    "lint": "npm run tslint",
    "prepublish": "npm run copy-abis && npm run build",
    "copy-abis": "node scripts/copyABIsFromMigration.js",
    "prebuild": "rimraf dist",
    "quality": "npm run test:prod",
    "report-coverage": "cat ./coverage/lcov.info | coveralls",
    "test": "jest --runInBand --forceExit",
    "test:watch": "jest --watch",
    "tslint": "tslint  --project tsconfig.json -t codeFrame 'src/**/*.ts' 'test/**/*.ts'"
  },
  "jest": {
    "transform": {
      ".(ts|tsx)$": "ts-jest"
    },
    "testEnvironment": "node",
    "testRegex": "(/__tests__/.*|\\.(test|spec))\\.(ts|tsx|js)$",
    "moduleFileExtensions": [
      "ts",
      "tsx",
      "js",
      "jsx",
      "json",
      "node"
    ],
    "coveragePathIgnorePatterns": [
      "/node_modules/",
      "/test/"
    ],
    "coverageThreshold": {
      "global": {
        "branches": 10,
        "functions": 10,
        "lines": 10,
        "statements": 10
      }
    },
    "collectCoverage": false,
    "collectCoverageFrom": [
      "src/*.{js,ts}"
    ]
  },
  "devDependencies": {
    "@daostack/migration-experimental": "0.1.1-rc.11-v0",
    "@daostack/test-env-experimental": "4.0.2",
    "@types/graphql": "^14.2.2",
    "@types/isomorphic-fetch": "^0.0.34",
    "@types/jest": "^24.0.15",
    "@types/node": "^10.14.13",
    "@types/ws": "^6.0.1",
    "babel-eslint": "^10.0.2",
    "colors": "^1.3.2",
    "coveralls": "^3.0.5",
    "eslint": "^5.16.0",
    "jest": "^24.8.0",
    "jest-config": "^24.8.0",
    "lint-staged": "^7.3.0",
    "lodash.camelcase": "^4.3.0",
    "node-gyp": "^3.8.0",
    "prompt": "^1.0.0",
    "replace-in-file": "^3.4.4",
    "rimraf": "^2.6.2",
    "rollup": "^0.68.0",
    "rollup-plugin-babel": "^4.3.3",
    "rollup-plugin-commonjs": "^9.3.4",
    "rollup-plugin-json": "^3.1.0",
    "rollup-plugin-node-resolve": "^3.4.0",
    "rollup-plugin-sourcemaps": "^0.4.2",
    "rollup-plugin-typescript2": "^0.20.1",
    "ts-jest": "^24.0.2",
    "ts-node": "^7.0.1",
    "tslint": "^5.18.0",
    "tslint-config-standard": "^8.0.1",
    "typedoc": "^0.15.0",
    "typedoc-plugin-markdown": "^2.2.4",
    "typescript": "^3.7.5",
    "u": "^0.1.0"
  },
  "dependencies": {
    "apollo-cache-inmemory": "^1.6.5",
    "apollo-client": "^2.6.8",
    "apollo-client-ws": "^2.5.0",
    "apollo-link-error": "^1.1.12",
    "apollo-link-http": "^1.5.15",
    "apollo-link-retry": "^2.2.15",
    "apollo-link-ws": "^1.0.18",
    "ethers": "^4.0.45",
    "form-data": "^3.0.0",
    "graphql": "^14.4.2",
    "graphql-tag": "^2.10.1",
    "isomorphic-fetch": "^2.2.1",
    "isomorphic-ws": "^4.0.1",
    "js-logger": "^1.6.0",
    "rxjs": "6.4.0",
    "subscriptions-transport-ws": "^0.9.16",
    "ws": "^6.2.1"
  }
}<|MERGE_RESOLUTION|>--- conflicted
+++ resolved
@@ -1,11 +1,6 @@
 {
-<<<<<<< HEAD
-  "name": "@daostack/client",
-  "version": "2.0.0-experimental.5",
-=======
   "name": "@daostack/arc.js",
-  "version": "2.0.0-experimental.2",
->>>>>>> 303f6c6a
+  "version": "2.0.0-experimental.3",
   "description": "",
   "keywords": [],
   "main": "dist/lib/index.js",
