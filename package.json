--- conflicted
+++ resolved
@@ -81,15 +81,6 @@
   "devDependencies": {
     "@commitlint/cli": "^7.1.2",
     "@commitlint/config-conventional": "^7.1.2",
-<<<<<<< HEAD
-    "@daostack/migration": "0.0.0-alpha.58-v9",
-    "@daostack/subgraph": "git+https://github.com/daostack/subgraph.git",
-    "@types/graphql": "^14.0.3",
-    "@types/isomorphic-fetch": "0.0.34",
-=======
-    "@daostack/migration": "0.0.1-rc.3-v1",
-    "@daostack/subgraph": "git://github.com/daostack/subgraph.git",
->>>>>>> c41610b3
     "@types/jest": "^23.3.2",
     "@types/node": "^10.11.0",
     "@types/web3": "^1.0.12",
