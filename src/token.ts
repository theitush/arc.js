--- conflicted
+++ resolved
@@ -172,15 +172,9 @@
         .catch(async (err: Error) => {
           if (err.message.match(/connection not open/g)) {
             // reset provider and resubscribe
+            unsubscribe()
             this.context.web3.setProvider(this.context.web3Provider)
-<<<<<<< HEAD
-            unsubscribe()
             subscribe()
-            throw Error(`Please reconnect: ${err.message}`)
-=======
-            observer.next(NaN)
-            // observer.error(`Please reconnect: ${err.message}`)
->>>>>>> a1b43ead
           } else {
             observer.error(await errHandler(err))
           }
