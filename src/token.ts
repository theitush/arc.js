--- conflicted
+++ resolved
@@ -152,61 +152,4 @@
     }
     return this.context.sendTransaction(transaction, mapReceipt)
   }
-<<<<<<< HEAD
-
-  public approvals(address: string): Observable<any[]> {
-    const query = gql`{
-      tokenApprovals (
-        where: {
-          owner: "${address}",
-          contract: "${this.address}"
-        }
-      )
-      {
-        id, contract, owner, spender, txHash, value
-      }
-    }`
-    return this.context._getObservableList(query)
-  }
-
-  public allowances(options: { owner?: Address, spender?: Address}): Observable<IAllowance[]> {
-    // the allownaces entry tracks the GEN token, so the query only makes sense if the current token is the GEN token
-    if (this.address.toLowerCase() !== this.context.getContract('GEN').options.address.toLowerCase()) {
-      throw Error(`This token (@${this.address}) is not the GEN token` +
-         `(@${this.context.getContract('GEN').options.address})- cannot query for allowances`)
-    }
-
-    let whereclause = ''
-    if (options.owner) {
-      whereclause += `owner: "${options.owner.toLowerCase()}"\n`
-    }
-    if (options.spender) {
-      whereclause += `spender: "${options.spender.toLowerCase()}"\n`
-    }
-    whereclause += `token: "${this.address.toLowerCase()}"\n`
-    if (whereclause) {
-      whereclause = `(where: { ${whereclause}})`
-    }
-    const query = gql`{
-      allowances
-        ${whereclause}
-      {
-        id
-        token
-        owner
-        spender
-        amount
-      }
-    }`
-    const itemMap = (r: any) => {
-      return {
-        amount: new BN(r.amount),
-        owner: r.owner,
-        spender: r.spender
-      }
-    }
-    return this.context._getObservableList(query, itemMap)
-  }
-=======
->>>>>>> 179d2df3
 }