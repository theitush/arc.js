--- conflicted
+++ resolved
@@ -39,11 +39,7 @@
         totalSupply: item.totalSupply
       }
     }
-<<<<<<< HEAD
-    this.state = context._getObjectObservable(query, 'tokenContract', itemMap) as Observable<ITokenState>
-=======
     this.state = this.context._getObjectObservable(query, 'token', itemMap) as Observable<ITokenState>
->>>>>>> 9a84b8e6
   }
 
   public balanceOf(address: string): Observable<number> {
