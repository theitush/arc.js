--- conflicted
+++ resolved
@@ -31,7 +31,6 @@
 
 type web3receipt = object
 
-<<<<<<< HEAD
 /**
  * send a transaction to the ethereumblockchain, and return a observable of ITransactionUpdatessend
  * @parameter transaction A web3 transaction, or an (async) function that returns a transaction
@@ -40,7 +39,8 @@
  */
 export function sendTransaction<T>(
     transaction: any,
-    map: (receipt: web3receipt) => T
+    map: (receipt: web3receipt) => T,
+    errorHandler: (error: Error) => Promise<Error> | Error = (error) => error
   ): Operation<T> {
 
 const observable = Observable.create(async (observer: Observer<ITransactionUpdate<T>>) => {
@@ -58,18 +58,6 @@
     emitter
       .once('transactionHash', (hash: string) => {
         Logger.debug('Sending transaction..')
-=======
-export function sendTransaction<T>(
-  transaction: any,
-  map: (receipt: web3receipt) => T,
-  errorHandler: (error: Error) => Promise<Error> | Error = (error) => error
-): Operation < T > {
-  const observable = Observable.create((observer: Observer<ITransactionUpdate<T>>) => {
-    let transactionHash: string
-    let result: any
-    transaction.send()
-      .once('transactionHash', (hash: string) => {
->>>>>>> ecc3aedb
         transactionHash = hash
         observer.next({
           state: TransactionState.Sent,
@@ -77,15 +65,7 @@
         })
       })
       .once('receipt', (receipt: any) => {
-<<<<<<< HEAD
         Logger.debug(`transaction mined!`)
-=======
-        // console.log('--------------------')
-        // console.log(receipt)
-        if (receipt.status === 0) {
-          throw new Error('asdfklasdfjl;sdfj ')
-        }
->>>>>>> ecc3aedb
         try {
           result = map(receipt)
         } catch (err) {
@@ -100,11 +80,7 @@
         })
       })
       .on('confirmation', (confNumber: number, receipt: any) => {
-<<<<<<< HEAD
-        // we assume result has been set by previous call to 'receipt'
-=======
         // result should have been set by previous call to 'receipt', but better be sure
->>>>>>> ecc3aedb
         if (!result) {
           try {
             result = map(receipt)
@@ -124,18 +100,10 @@
           observer.complete()
         }
       })
-<<<<<<< HEAD
-      .on('error', (error: Error) => {
-        observer.error(error)
-      })
-  })
-return observable
-=======
       .on('error', async (error: Error) => {
         observer.error(await errorHandler(error))
       })
     }
   )
-  return observable
->>>>>>> ecc3aedb
+return observable
 }