--- conflicted
+++ resolved
@@ -37,23 +37,12 @@
  * @parameter map A function that takes the receipt of the transaction and returns an object
  * @return An observable with ITransactionUpdate instnces
  */
-<<<<<<< HEAD
-
 export function sendTransaction<T>(
   transaction: any,
   map: (receipt: web3receipt) => T,
   errorHandler: (error: Error) => Promise<Error> | Error = (error) => error
 ): Operation < T > {
   const observable = Observable.create(async (observer: Observer<ITransactionUpdate<T>>) => {
-=======
-export function sendTransaction<T>(
-    transaction: any,
-    map: (receipt: web3receipt) => T,
-    errorHandler: (error: Error) => Promise<Error> | Error = (error) => error
-  ): Operation<T> {
-
-const observable = Observable.create(async (observer: Observer<ITransactionUpdate<T>>) => {
->>>>>>> 008c550e
     let transactionHash: string
     let result: any
     let tx
@@ -115,5 +104,5 @@
       })
     }
   )
-return observable
+  return observable
 }