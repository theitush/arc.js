import { ApolloClient, ApolloQueryResult } from 'apollo-client'
import { Observable as ZenObservable } from 'apollo-link'
import BN = require('bn.js')
import gql from 'graphql-tag'
import { from, Observable, Observer, of } from 'rxjs'
import { catchError, concat, filter, map } from 'rxjs/operators'
import { DAO } from './dao'
import { Logger } from './logger'
import { Operation, sendTransaction, web3receipt } from './operation'
import { Token } from './token'
import { Address, Web3Provider } from './types'
import { createApolloClient, getWeb3Options, isAddress } from './utils'

const IPFSClient = require('ipfs-http-client')
const Web3 = require('web3')

export class Arc {
  public graphqlHttpProvider: string
  public graphqlWsProvider: string
  public web3Provider: Web3Provider = ''
  public ipfsProvider: string

  public pendingOperations: Observable<Array<Operation<any>>> = of()
  public apolloClient: ApolloClient<object>

  public ipfs: any
  public web3: any
  public contractAddresses: IContractAddresses | undefined

  constructor(options: {
    graphqlHttpProvider: string
    graphqlWsProvider: string
    web3Provider?: string
    ipfsProvider?: string
    contractAddresses?: IContractAddresses
  }) {
    this.graphqlHttpProvider = options.graphqlHttpProvider
    this.graphqlWsProvider = options.graphqlWsProvider
    this.ipfsProvider = options.ipfsProvider || ''

    this.apolloClient = createApolloClient({
      graphqlHttpProvider: this.graphqlHttpProvider,
      graphqlWsProvider: this.graphqlWsProvider
    })

    let web3provider: any

    // TODO: this is probably better to handle explicitly in the frontend
    // check if we have a web3 provider set in the window object (in the browser)
    // cf. https://metamask.github.io/metamask-docs/API_Reference/Ethereum_Provider
    if (typeof window !== 'undefined' &&
      (typeof (window as any).ethereum !== 'undefined' || typeof (window as any).web3 !== 'undefined')
    ) {
      // Web3 browser user detected. You can now use the provider.
      web3provider = (window as any).ethereum || (window as any).web3.currentProvider
    } else {
      web3provider = Web3.givenProvider || options.web3Provider
    }

    if (web3provider) {
      this.web3 = new Web3(web3provider)
    }

    if (!options.contractAddresses) {
      Logger.warn('No contract addresses given to the Arc.constructor: expect most write operations to fail!')
    } else {
      this.contractAddresses = options.contractAddresses
    }

    if (this.ipfsProvider) {
      this.ipfs = IPFSClient(this.ipfsProvider)
    }
  }

  /**
   * [dao description]
   * @param  address address of the dao Avatar
   * @return an instance of a DAO
   */
  public dao(address: Address): DAO {
    isAddress(address)
    return new DAO(address, this)
  }

  public daos(): Observable < DAO[] > {
    const query = gql`
      {
        daos {
          id
        }
      }
    `
    return this._getObservableList(
      query,
      (r: any) => new DAO(r.id, this)
    ) as Observable<DAO[]>
  }

  /**
   * getBalance returns an observer with a stream of ETH balances
   * @param  address [description]
   * @return         [description]
   */
<<<<<<< HEAD
  public getBalance(address: Address): Observable <BN> {
=======
  public getBalance(address: Address): Observable<number> {
>>>>>>> 4e5e0174
    // observe balance on new blocks
    // (note that we are basically doing expensive polling here)
    const balanceObservable = Observable.create((observer: any) => {
      const subscription = this.web3.eth.subscribe('newBlockHeaders', (err: Error, result: any) => {
        if (err) {
          observer.error(err)
        } else {
          this.web3.eth.getBalance(address).then((balance: any) => {
            // TODO: we should probably only call next if the balance has changed
            observer.next(new BN(balance))
          })
        }
      })
      return () => subscription.unsubscribe()
    })
    // get the current balance ad start observing new blocks for balace changes
    const queryObservable = from(this.web3.eth.getBalance(address)).pipe(
      concat(balanceObservable)
    )
    return queryObservable as Observable<any>
  }

  /**
   * Given a gql query, will return an observable of query results
   * @param  query              a gql query object to execute
   * @param  apolloQueryOptions options to pass on to Apollo, cf ..
   * @return an Obsevable that will first yield the current result, and yields updates every time the data changes
   */
  public getObservable(query: any, apolloQueryOptions: IApolloQueryOptions = {}) {

    return Observable.create(async (observer: Observer<ApolloQueryResult<any>>) => {
      Logger.debug(query.loc.source.body)

      // queryPromise sends a query and featches the results
      const queryPromise: Promise<ApolloQueryResult<{[key: string]: object[]}>> = this.apolloClient.query(
        { query, ...apolloQueryOptions })

      // subscriptionQuery subscribes to get notified of updates to the query
      const subscriptionQuery = gql`
          subscription ${query}
        `
      // subscribe
      const zenObservable: ZenObservable<object[]> = this.apolloClient.subscribe<object[]>({ query: subscriptionQuery })
      // convert the zenObservable returned by appolloclient to an rx.js.Observable
      const subscriptionObservable = Observable.create((obs: Observer<any>) => {
          const subscription = zenObservable.subscribe(obs)
          return () => subscription.unsubscribe()
        })

      // concatenate the two queries: first the simple fetch result, then the updates from the subscription
      const sub = from(queryPromise)
        .pipe(
          concat(subscriptionObservable)
        )
        .pipe(
          catchError((err: Error) => {
            throw Error(`${err.name}: ${err.message}\n${query.loc.source.body}`)
          })
        )
        .subscribe(observer)
      return () => sub.unsubscribe()
    })
  }

  /**
   * Returns an observable that:
   * - sends a query over http and returns the current list of results
   * - subscribes over a websocket to changes, and returns the updated list
   * example:
   *    const query = gql`
   *    {
   *      daos {
   *        id
   *        address
   *      }
   *    }`
   *    _getObservableList(query, (r:any) => new DAO(r.address))
   *
   * @param query The query to be run
   * @param  entity  name of the graphql entity to be queried.
   * @param  itemMap (optional) a function that takes elements of the list and creates new objects
   * @return
   */
  public _getObservableList(
    query: any,
    itemMap: (o: object) => object|null = (o) => o,
    apolloQueryOptions: IApolloQueryOptions = {}
  ) {
    const entity = query.definitions[0].selectionSet.selections[0].name.value
    return this.getObservable(query, apolloQueryOptions).pipe(
      map((r: ApolloQueryResult<any>) => {
        if (!r.data[entity]) { throw Error(`Could not find entity "${entity}" in ${Object.keys(r.data)}`)}
        return r.data[entity]
      }),
      map((rs: object[]) => rs.map(itemMap))
    )
  }

  /**
   * Returns an observable that:
   * - sends a query over http and returns the current list of results
   * - subscribes over a websocket to changes, and returns the updated list
   * example:
   *    const query = gql`
   *    {
   *      daos {
   *        id
   *        address
   *      }
   *    }`
   *    _getObservableList(query, (r:any) => new DAO(r.address), filter((r:any) => r.address === "0x1234..."))
   *
   * @param query The query to be run
   * @param  entity  name of the graphql entity to be queried.
   * @param  itemMap (optional) a function that takes elements of the list and creates new objects
   * @param filter filter the results
   * @return
   */
  public _getObservableListWithFilter(
    query: any,
    itemMap: (o: object) => object|null = (o) => o,
    filterFunc: (o: object) => boolean,
    apolloQueryOptions: IApolloQueryOptions = {}
  ) {
    const entity = query.definitions[0].selectionSet.selections[0].name.value
    return this.getObservable(query, apolloQueryOptions).pipe(
      map((r: ApolloQueryResult<object[]>) => {
        if (!r.data[entity]) { throw Error(`Could not find ${entity} in ${r.data}`)}
        return r.data[entity]
      }),
      filter(filterFunc),
      map((rs: object[]) => rs.map(itemMap))
    )
  }

  public _getObservableObject(
    query: any,
    itemMap: (o: object) => object|null = (o) => o,
    apolloQueryOptions: IApolloQueryOptions = {}
  ) {
    const entity = query.definitions[0].selectionSet.selections[0].name.value

    return this.getObservable(query, apolloQueryOptions).pipe(
      map((r: ApolloQueryResult<any>) => {
        if (!r.data) {
          return null
        }
        return r.data[entity]
      }),
      map(itemMap)
    )
  }

  public getContract(name: string) {
    // TODO: we are taking the default contracts from the migration repo and assume
    // that they are the ones used by the current DAO. This assumption is only valid
    // on our controlled test environment. Should get the correct contracts instead
    const opts = getWeb3Options(this.web3)
    const addresses = this.contractAddresses
    if (!addresses) {
      throw new Error(`Cannot get contract: no contractAddress set`)
    }
    let contractClass
    let contract
    switch (name) {
      case 'AbsoluteVote':
        contractClass = require('@daostack/arc/build/contracts/AbsoluteVote.json')
        contract = new this.web3.eth.Contract(contractClass.abi, addresses.base.AbsoluteVote, opts)
        return contract
      case 'ContributionReward':
        contractClass = require('@daostack/arc/build/contracts/ContributionReward.json')
        contract = new this.web3.eth.Contract(contractClass.abi, addresses.base.ContributionReward, opts)
        return contract
      case 'GEN':
        contractClass = require('@daostack/arc/build/contracts/DAOToken.json')
        contract = new this.web3.eth.Contract(contractClass.abi, addresses.base.GEN, opts)
        return contract
      case 'GenesisProtocol':
        contractClass = require('@daostack/arc/build/contracts/GenesisProtocol.json')
        contract = new this.web3.eth.Contract(contractClass.abi, addresses.base.GenesisProtocol, opts)
        return contract
      case 'Reputation':
        contractClass = require('@daostack/arc/build/contracts/Reputation.json')
        contract = new this.web3.eth.Contract(contractClass.abi, addresses.dao.Reputation, opts)
        return contract
      default:
        throw Error(`Unknown contract: ${name}`)
    }
  }

  public GENToken() {
    if (this.contractAddresses) {
      return new Token(this.contractAddresses.base.GEN, this)
    } else {
      throw Error(`Cannot get GEN Token because no contract addresses were provided`)
    }
  }

<<<<<<< HEAD
  public approveForStaking(amount: BN) {
=======
  public getAccount(): Observable<Address> {
    // this complex logic is to get the correct account both from the Web3 as well as from the Metamaask provider
    // Polling is Evil!
    // cf. https://github.com/MetaMask/faq/blob/master/DEVELOPERS.md#ear-listening-for-selected-account-changes
    return Observable.create((observer: any) => {
      const interval = 1000 /// poll once a second
      let account: any
      let prevAccount: any
      const web3 = this.web3
      if (web3.eth.accounts[0]) {
        observer.next(web3.eth.accounts[0].address)
        prevAccount = web3.eth.accounts[0].address
      } else if (web3.eth.defaultAccount ) {
        observer.next(web3.eth.defaultAccount)
        prevAccount = web3.eth.defaultAccount
      }
      const timeout = setInterval(() => {
        web3.eth.getAccounts().then((accounts: any) => {
          if (accounts) {
            account = accounts[0]
          } else if (web3.eth.accounts) {
            account = web3.eth.accounts[0].address
          }
          if (prevAccount !== account && account) {
            web3.eth.defaultAccount = account
            observer.next(account)
            prevAccount = account
          }
        })
      }, interval)
      return() => clearTimeout(timeout)
    })
  }

  public approveForStaking(amount: number) {
>>>>>>> 4e5e0174
    return this.GENToken().approveForStaking(amount)
  }
  /**
   * How much GEN the genesisProtocol may spend on behalve of the owner
   * @param  owner owner for which to check the allowance
   * @return A BN
   */
  public allowance(owner: string): Observable < any > {
    return this.GENToken().allowances({
      owner
    }).pipe(
      map((rs: object[]) => rs[0])
    )
  }

  public sendTransaction<T>(
    transaction: any,
    mapToObject: (receipt: web3receipt) => T,
    errorHandler: (error: Error) => Promise<Error> | Error = (error) => error
  ) {
    return sendTransaction(transaction, mapToObject, errorHandler, this)
  }
  public sendQuery(query: any) {
    const queryPromise = this.apolloClient.query({ query })
    return queryPromise
  }
}

export interface IApolloQueryOptions {
  fetchPolicy?: 'cache-first' | 'cache-and-network' | 'network-only' | 'cache-only' | 'no-cache' | 'standby'
}

export interface IContractAddresses {
  base: { [key: string]: Address }
  dao: { [key: string]: Address }
  organs: { [key: string]: Address }
  test: { [key: string]: Address }
}<|MERGE_RESOLUTION|>--- conflicted
+++ resolved
@@ -101,11 +101,7 @@
    * @param  address [description]
    * @return         [description]
    */
-<<<<<<< HEAD
-  public getBalance(address: Address): Observable <BN> {
-=======
-  public getBalance(address: Address): Observable<number> {
->>>>>>> 4e5e0174
+  public getBalance(address: Address): Observable<BN> {
     // observe balance on new blocks
     // (note that we are basically doing expensive polling here)
     const balanceObservable = Observable.create((observer: any) => {
@@ -304,9 +300,6 @@
     }
   }
 
-<<<<<<< HEAD
-  public approveForStaking(amount: BN) {
-=======
   public getAccount(): Observable<Address> {
     // this complex logic is to get the correct account both from the Web3 as well as from the Metamaask provider
     // Polling is Evil!
@@ -341,8 +334,7 @@
     })
   }
 
-  public approveForStaking(amount: number) {
->>>>>>> 4e5e0174
+  public approveForStaking(amount: BN) {
     return this.GENToken().approveForStaking(amount)
   }
   /**
