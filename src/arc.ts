import BN = require('bn.js')
import gql from 'graphql-tag'
import { Observable, Observer, of, Subscription } from 'rxjs'
import { map } from 'rxjs/operators'
import { DAO } from './dao'
import { GraphNodeObserver } from './graphnode'
import { Logger } from './logger'
import { Operation, sendTransaction, web3receipt } from './operation'
import { Token } from './token'
import { Address, IPFSProvider, Web3Provider } from './types'
import { getWeb3Options, isAddress } from './utils'
const IPFSClient = require('ipfs-http-client')
const Web3 = require('web3')

/**
 * The Arc class holds all configuration.
 * Any useage of the library typically will start with instantiating a new Arc instance
 * @return an instance of Arc
 */
export class Arc extends GraphNodeObserver {
  public web3Provider: Web3Provider = ''
  public ipfsProvider: IPFSProvider

  public pendingOperations: Observable<Array<Operation<any>>> = of()

  public ipfs: any
  public web3: any
<<<<<<< HEAD
  public contractAddresses: IContractAddresses
=======
  /**
   * a mapping of contrct names to contract addresses
   */
  public contractAddresses: IContractAddresses | undefined
>>>>>>> 9eab9338

  // accounts obseved by ethBalance
  public blockHeaderSubscription: Subscription|undefined = undefined
  public observedAccounts: { [address: string]: {
      observable?: Observable<BN>,
      observer?: Observer<BN>,
      lastBalance?: number
      subscriptionsCount: number
    }
  } = {}

  constructor(options: {
    contractAddresses: IContractAddresses
    graphqlHttpProvider: string
    graphqlWsProvider: string
    ipfsProvider: IPFSProvider
    web3Provider: string
  }) {
    super({
      graphqlHttpProvider: options.graphqlHttpProvider,
      graphqlWsProvider: options.graphqlWsProvider
    })
    this.ipfsProvider = options.ipfsProvider

    let web3provider: any

    // TODO: this is probably better to handle explicitly in the frontend
    // check if we have a web3 provider set in the window object (in the browser)
    // cf. https://metamask.github.io/metamask-docs/API_Reference/Ethereum_Provider
    if (typeof window !== 'undefined' &&
      (typeof (window as any).ethereum !== 'undefined' || typeof (window as any).web3 !== 'undefined')
    ) {
      // Web3 browser user detected. You can now use the provider.
      web3provider = (window as any).ethereum || (window as any).web3.currentProvider
    } else {
      web3provider = Web3.givenProvider || options.web3Provider
    }

    if (web3provider) {
      this.web3 = new Web3(web3provider)
    }

    this.contractAddresses = options.contractAddresses
    if (!this.contractAddresses) {
      Logger.warn('No contract addresses given to the Arc.constructor: expect most write operations to fail!')
    }

    if (this.ipfsProvider) {
      this.ipfs = IPFSClient(this.ipfsProvider)
    }
  }

  /**
   * [dao description]
   * @param  address address of the dao Avatar
   * @return an instance of a DAO
   */
  public dao(address: Address): DAO {
    isAddress(address)
    return new DAO(address, this)
  }

  public daos(): Observable < DAO[] > {
    const query = gql`
      {
        daos {
          id
        }
      }
    `
    return this.getObservableList(
      query,
      (r: any) => new DAO(r.id, this)
    ) as Observable<DAO[]>
  }

  public ethBalance(owner: Address): Observable<BN> {
    if (!this.observedAccounts[owner]) {
      this.observedAccounts[owner] = {
        subscriptionsCount: 1
       }
    }
    if (this.observedAccounts[owner].observable) {
        this.observedAccounts[owner].subscriptionsCount += 1
        return this.observedAccounts[owner].observable as Observable<BN>
    }

    const observable = Observable.create((observer: Observer<BN>) => {
      this.observedAccounts[owner].observer = observer

      // get the current balance and return it
      this.web3.eth.getBalance(owner).then((currentBalance: number) => {
        const accInfo = this.observedAccounts[owner];
        (accInfo.observer as Observer<BN>).next(new BN(currentBalance))
        accInfo.lastBalance = currentBalance
      })
      // set up the blockheadersubscription if it does not exist yet
      if (!this.blockHeaderSubscription) {
        this.blockHeaderSubscription = this.web3.eth.subscribe('newBlockHeaders', (err: Error) => {
          Object.keys(this.observedAccounts).forEach((addr) => {
            const accInfo = this.observedAccounts[addr]
            if (err) {
            (accInfo.observer as Observer<BN>).error(err)
            } else {
              this.web3.eth.getBalance(addr).then((balance: any) => {
                if (balance !== accInfo.lastBalance) {
                  (accInfo.observer as Observer<BN>).next(new BN(balance))
                  accInfo.lastBalance = balance
                }
              })
            }
          })
        })
      }
      // unsubscribe
      return( ) => {
        this.observedAccounts[owner].subscriptionsCount -= 1
        if (this.observedAccounts[owner].subscriptionsCount <= 0) {
          delete this.observedAccounts[owner]
        }
        if (Object.keys(this.observedAccounts).length === 0 && this.blockHeaderSubscription) {
          this.blockHeaderSubscription.unsubscribe()
          this.blockHeaderSubscription = undefined
        }
      }
    })

    this.observedAccounts[owner].observable = observable
    return observable
      .pipe(map((item: any) => new BN(item)))
  }

  /**
   * get a web3 contract instance for the deployed contract with the given name
   * @param  name [description]
   * @return a web3 Contract instance
   */
  public getContract(name: string) {
    // TODO: we are taking the default contracts from the migration repo and assume
    // that they are the ones used by the current DAO. This assumption is only valid
    // on our controlled test environment. Should get the correct contracts instead
    const opts = getWeb3Options(this.web3)
    const addresses = this.contractAddresses
    if (!addresses) {
      throw new Error(`Cannot get contract: no contractAddress set`)
    }
    if (!addresses[name]) {
      throw new Error(`No contract named ${name} could be found in the provided contract addresses`)
    }
    let contractClass
    let contract
    switch (name) {
      case 'AbsoluteVote':
        contractClass = require('@daostack/arc/build/contracts/AbsoluteVote.json')
        contract = new this.web3.eth.Contract(contractClass.abi, addresses.AbsoluteVote, opts)
        return contract
      case 'ContributionReward':
        contractClass = require('@daostack/arc/build/contracts/ContributionReward.json')
        contract = new this.web3.eth.Contract(contractClass.abi, addresses.ContributionReward, opts)
        return contract
      case 'GEN':
        contractClass = require('@daostack/arc/build/contracts/DAOToken.json')
        contract = new this.web3.eth.Contract(contractClass.abi, addresses.GEN, opts)
        return contract
      case 'GenericScheme':
        contractClass = require('@daostack/arc/build/contracts/GenericScheme.json')
        contract = new this.web3.eth.Contract(contractClass.abi, addresses.GenericScheme, opts)
        return contract
      case 'GenesisProtocol':
        contractClass = require('@daostack/arc/build/contracts/GenesisProtocol.json')
        contract = new this.web3.eth.Contract(contractClass.abi, addresses.GenesisProtocol, opts)
        return contract
      case 'Redeemer':
        contractClass = require('@daostack/arc/build/contracts/Redeemer.json')
        contract = new this.web3.eth.Contract(contractClass.abi, addresses.Redeemer, opts)
        return contract
      case 'SchemeRegistrar':
        contractClass = require('@daostack/arc/build/contracts/SchemeRegistrar.json')
        contract = new this.web3.eth.Contract(contractClass.abi, addresses.SchemeRegistrar, opts)
        return contract
      default:
        throw Error(`Unknown contract: ${name}`)
    }
  }

  public GENToken() {
    if (this.contractAddresses) {
      return new Token(this.contractAddresses.GEN, this)
    } else {
      throw Error(`Cannot get GEN Token because no contract addresses were provided`)
    }
  }

  public getAccount(): Observable < Address > {
    // this complex logic is to get the correct account both from the Web3 as well as from the Metamaask provider
    // Polling is Evil!
    // cf. https://github.com/MetaMask/faq/blob/master/DEVELOPERS.md#ear-listening-for-selected-account-changes
    return Observable.create((observer: any) => {
      const interval = 1000 /// poll once a second
      let account: any
      let prevAccount: any
      const web3 = this.web3
      if (web3.eth.accounts[0]) {
        observer.next(web3.eth.accounts[0].address)
        prevAccount = web3.eth.accounts[0].address
      } else if (web3.eth.defaultAccount ) {
        observer.next(web3.eth.defaultAccount)
        prevAccount = web3.eth.defaultAccount
      }
      const timeout = setInterval(() => {
        web3.eth.getAccounts().then((accounts: any) => {
          if (accounts) {
            account = accounts[0]
          } else if (web3.eth.accounts) {
            account = web3.eth.accounts[0].address
          }
          if (prevAccount !== account && account) {
            web3.eth.defaultAccount = account
            observer.next(account)
            prevAccount = account
          }
        })
      }, interval)
      return() => clearTimeout(timeout)
    })
  }

  public setAccount(address: Address) {
    this.web3.eth.defaultAccount = address
  }

  public approveForStaking(amount: BN) {
    return this.GENToken().approveForStaking(amount)
  }

  /**
   * How much GEN the genesisProtocol may spend on behalve of the owner
   * @param  owner owner for which to check the allowance
   * @return
   */
  public allowance(owner: string): Observable<BN> {
    const genesisProtocol = this.getContract('GenesisProtocol')
    const spender = genesisProtocol.options.address
    return this.GENToken().allowance(owner, spender)
  }

  /**
   * send an Ethereum transaction
   * @param  transaction  [description]
   * @param  mapToObject  [description]
   * @param  errorHandler [description]
   * @return  An observable of
   */
  public sendTransaction<T>(
    transaction: any,
    mapToObject: (receipt: web3receipt) => T,
    errorHandler: (error: Error) => Promise<Error> | Error = (error) => error
  ): Operation<T> {
    return sendTransaction(transaction, mapToObject, errorHandler, this)
  }

}

export interface IApolloQueryOptions {
  fetchPolicy?: 'cache-first' | 'cache-and-network' | 'network-only' | 'cache-only' | 'no-cache' | 'standby'
}

export interface IContractAddresses {
  [key: string]: Address
}<|MERGE_RESOLUTION|>--- conflicted
+++ resolved
@@ -25,14 +25,10 @@
 
   public ipfs: any
   public web3: any
-<<<<<<< HEAD
+  /**
+   * a mapping of contrct names to contract addresses
+   */
   public contractAddresses: IContractAddresses
-=======
-  /**
-   * a mapping of contrct names to contract addresses
-   */
-  public contractAddresses: IContractAddresses | undefined
->>>>>>> 9eab9338
 
   // accounts obseved by ethBalance
   public blockHeaderSubscription: Subscription|undefined = undefined
