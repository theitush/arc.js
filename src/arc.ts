--- conflicted
+++ resolved
@@ -37,7 +37,6 @@
 
   public ipfs: any
   public web3: JsonRpcProvider | undefined = undefined
-  public web3Read: JsonRpcProvider | undefined = undefined // if provided, arc will read all data from this provider
 
   /**
    * a mapping of contrct names to contract addresses
@@ -207,27 +206,16 @@
     const observable = Observable.create((observer: Observer<BN>) => {
       this.observedAccounts[owner].observer = observer
 
-<<<<<<< HEAD
-      if (!this.web3Read) {
-        throw new Error('Web3 Read Provider not defined')
-      }
-
-      // publish the initial balance
-      this.web3Read.getBalance(owner)
-=======
       // get the current balance and return it
-
       if (!this.web3) throw new Error('Web3 provider not defined')
 
       this.web3.getBalance(owner)
->>>>>>> 04cd0808
         .then((currentBalance: BigNumber) => {
           const balance = currentBalance.toString()
           const accInfo = this.observedAccounts[owner];
           (accInfo.observer as Observer<BN>).next(new BN(balance))
           this.observedAccounts[owner].lastBalance = balance
         })
-<<<<<<< HEAD
         .catch((err: Error) => observer.error(err))
 
       // called whenever the account balance changes
@@ -236,55 +224,16 @@
         if (accInfo && balance.toString() !== accInfo.lastBalance) {
           (accInfo.observer as Observer<BN>).next(new BN(balance.toString()))
           accInfo.lastBalance = balance.toString()
-=======
-
-      // set up the blockheadersubscription if it does not exist yet
-      if (!this.blockHeaderSubscription) {
-        const subscribeToBlockHeaders = () => {
-          this.blockHeaderSubscription = new Observable(() => {
-            console.log("HERE")
-            if (!this.web3) throw new Error('Web3 provider not defined')
-            this.web3.on('block', async () => {
-              Object.keys(this.observedAccounts).forEach(async (addr) => {
-                const accInfo = this.observedAccounts[addr]
-                try {
-  
-                  if (!this.web3) throw new Error('Web3 provider not defined')
-  
-                  const balanceBigNumber = await this.web3.getBalance(addr)
-                  const balance = balanceBigNumber.toString()
-                  if (balance !== accInfo.lastBalance) {
-                    (accInfo.observer as Observer<BN>).next(new BN(balance))
-                    accInfo.lastBalance = balance
-                  }
-                } catch (err) {
-                  observer.error(err)
-                  throw err
-                }
-              })
-            })
-          }).subscribe()
         }
-        try {
-          subscribeToBlockHeaders()
-        } catch (err) {
-          if (err.message.match(/connection not open/g)) {
-            // we need to re-establish the connection and then resubscribe
-            this.web3 = new JsonRpcProvider(this.web3Provider.toString())
-            subscribeToBlockHeaders()
-          }
-          throw err
->>>>>>> 04cd0808
-        }
-      }
-      this.web3Read.on(owner, onBalanceChange)
+      }
+      this.web3.on(owner, onBalanceChange)
 
       // unsubscribe
       return () => {
         this.observedAccounts[owner].subscriptionsCount -= 1
         if (this.observedAccounts[owner].subscriptionsCount <= 0) {
-          if (this.web3Read) {
-            this.web3Read.removeListener(owner, onBalanceChange)
+          if (this.web3) {
+            this.web3.removeListener(owner, onBalanceChange)
           }
           delete this.observedAccounts[owner]
         }
@@ -358,48 +307,14 @@
    * @param  [version] (optional) Arc version of contract (https://www.npmjs.com/package/@daostack/arc)
    * @return   a web3 contract instance
    */
-  public getContract(address: Address, abi?: any, mode?: 'readonly'): Contract {
-    // we use a contract "cache" because web3 contract instances add an event listener
-
-<<<<<<< HEAD
-    const readonlyContract = (mode === 'readonly' && this.web3Read !== this.web3)
-
+  public getContract(address: Address, abi?: any): Contract {
     if (!abi) {
       abi = this.getABI(address)
     }
-    let contract: Contract
-
-    if (readonlyContract) {
-
-      if (!this.web3Read) throw new Error('Web3 Read provider not set')
-
-      contract = new Contract(address, abi, this.web3Read.getSigner(this.defaultAccount))
-    } else {
-
-      if (!this.web3) throw new Error('Web3 provider not set')
-
-      contract = new Contract(address, abi, this.web3.getSigner(this.defaultAccount))
-=======
-    const readonlyContract = (mode === 'readonly')
-    if (readonlyContract && this.contractsR[address]) {
-      return this.contractsR[address]
-    } else if (this.contracts[address]) {
-      return this.contracts[address]
-    } else {
-      if (!abi) {
-        abi = this.getABI(address)
-      }
-      let contract: any
-
-      if (!this.web3) throw new Error('Web3 provider not set')
-
-      contract = new ethers.Contract(address, abi, this.web3.getSigner())
-      this.contracts[address] = contract
-
-      return contract
->>>>>>> 04cd0808
-    }
-    return contract
+    if (!this.web3) {
+      throw new Error('Web3 provider not set')
+    }
+    return new Contract(address, abi, this.web3.getSigner(this.defaultAccount))
   }
 
   /**
@@ -427,7 +342,7 @@
       const interval = 1000 /// poll once a second
       let account: any
       let prevAccount: any
-      const web3 = this.web3Read
+      const web3 = this.web3
 
       if (this.defaultAccount) {
         observer.next(this.defaultAccount)
