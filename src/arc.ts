import { ApolloClient, ApolloQueryResult } from 'apollo-client'
import { Observable as ZenObservable } from 'apollo-link'
import gql from 'graphql-tag'
import { from, Observable, Observer, of } from 'rxjs'
import { concat, map } from 'rxjs/operators'
import { DAO } from './dao'
import { Operation } from './operation'
import { Address } from './types'
import * as utils from './utils'

export class Arc {
  public graphqlHttpProvider: string
  public graphqlWsProvider: string
  public web3Provider: string
  public pendingOperations: Observable<Array<Operation<any>>> = of()
  public apolloClient: ApolloClient<object>

  constructor(options: {
    graphqlHttpProvider: string
    graphqlWsProvider: string
    web3Provider: string
  }) {
    this.graphqlHttpProvider = options.graphqlHttpProvider
    this.graphqlWsProvider = options.graphqlWsProvider
    this.web3Provider = options.web3Provider

    this.apolloClient = utils.createApolloClient({
      graphqlHttpProvider: this.graphqlHttpProvider,
      graphqlWsProvider: this.graphqlWsProvider
    })
  }

  /**
   * [dao description]
   * @param  address address of the dao Avatar
   * @return an instance of a DAO
   */
  public dao(address: Address): DAO {
    return new DAO(address, this)
  }

  public daos(): Observable<DAO[]> {
    const query = gql`
      {
        avatarContracts {
          id
          address
        }
      }
    `
    return this._getObjectListObservable(
      query,
      'avatarContracts',
      (r: any) => new DAO(r.address, this)
    ) as Observable<DAO[]>
  }

    /**
     * Returns an observable that:
     * - sends a query over http and returns the current list of results
     * - subscribes over a websocket to changes, and returns the updated list
     * example:
     *    const query = gql`
     *    {
     *      dao {
     *        id
     *        address
     *      }
     *    }`
     *    _getObjectListObservable(query, 'dao', (r:any) => new DAO(r.address))
     *
     * @param query The query to be run
     * @param  entity  name of the graphql entity to be queried.
     *  Use the singular, i.e avatarContract rather then avatarContracts
     * @param  itemMap (optional) a function that takes elements of the list and creates new objects
     * @return
     */
  public _getObjectListObservable(
    query: any,
    entity: string,
    itemMap: (o: object) => object = (o) => o
  ) {
    return this._getObservable(query).pipe(
      map((r) => r.data[entity]),
      map((rs: object[]) => rs.map(itemMap))
    )
  }
   public _getObjectObservable(
    query: any,
    entity: string,
    itemMap: (o: object) => object = (o) => o
  ) {
    return this._getObservable(query).pipe(
      map((r) => r.data[entity]),
      map(itemMap)
    )
  }
   public _getObservable(query: any) {
    const subscriptionQuery = gql`
      subscription ${query}
    `
<<<<<<< HEAD
    const zenObservable: ZenObservable<object[]> = this.apolloClient.subscribe<object[]>({ query })
=======

    const zenObservable: ZenObservable<object[]> = this.apolloClient.subscribe<object[]>({ query: subscriptionQuery })

>>>>>>> 9a84b8e6
    const subscriptionObservable = Observable.create((observer: Observer<object[]>) => {
      const subscription = zenObservable.subscribe(observer)
      return () => subscription.unsubscribe()
    })
    const queryPromise: Promise<
      ApolloQueryResult<{ [key: string]: object[] }>
    > = this.apolloClient.query({ query })
    const queryObservable = from(queryPromise).pipe(
      concat(subscriptionObservable)
    )
    return queryObservable as Observable<any>
  }
}<|MERGE_RESOLUTION|>--- conflicted
+++ resolved
@@ -99,13 +99,9 @@
     const subscriptionQuery = gql`
       subscription ${query}
     `
-<<<<<<< HEAD
-    const zenObservable: ZenObservable<object[]> = this.apolloClient.subscribe<object[]>({ query })
-=======
 
     const zenObservable: ZenObservable<object[]> = this.apolloClient.subscribe<object[]>({ query: subscriptionQuery })
 
->>>>>>> 9a84b8e6
     const subscriptionObservable = Observable.create((observer: Observer<object[]>) => {
       const subscription = zenObservable.subscribe(observer)
       return () => subscription.unsubscribe()
