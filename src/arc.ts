import { ApolloClient, ApolloQueryResult } from 'apollo-client'
import { Observable as ZenObservable } from 'apollo-link'
import gql from 'graphql-tag'
import { from, Observable, Observer, of } from 'rxjs'
import { concat, filter, map } from 'rxjs/operators'
import { DAO } from './dao'
import { Operation } from './operation'
import { Proposal } from './proposal'
import { Address } from './types'
import * as utils from './utils'

const Web3 = require('web3')

export class Arc {
  public graphqlHttpProvider: string
  public graphqlWsProvider: string
  public web3HttpProvider: string
  public web3WsProvider: string

  public pendingOperations: Observable<Array<Operation<any>>> = of()
  public apolloClient: ApolloClient<object>
  // TODO: are there proper Web3 types available?
  public web3: any
  public contractAddresses: { [key: string]: Address } = {}

  constructor(options: {
    graphqlHttpProvider: string
    graphqlWsProvider: string
<<<<<<< HEAD
    web3HttpProvider: string
    web3WsProvider: string
=======
    web3Provider: string
    // TODO: this temporary workaround: contractAddresses will in the future be taken from the graphql server
    contractAddresses?: { [key: string]: Address }
>>>>>>> b6ced744
  }) {
    this.graphqlHttpProvider = options.graphqlHttpProvider
    this.graphqlWsProvider = options.graphqlWsProvider
    this.web3HttpProvider = options.web3HttpProvider
    this.web3WsProvider = options.web3WsProvider

    this.apolloClient = utils.createApolloClient({
      graphqlHttpProvider: this.graphqlHttpProvider,
      graphqlWsProvider: this.graphqlWsProvider
    })

    this.web3 = new Web3(this.web3Provider)
    this.contractAddresses = options.contractAddresses || {}
  }

  /**
   * [dao description]
   * @param  address address of the dao Avatar
   * @return an instance of a DAO
   */
  public dao(address: Address): DAO {
    return new DAO(address, this)
  }

  public daos(): Observable<DAO[]> {
    const query = gql`
      {
        daos {
          id
        }
      }
    `
    return this._getObservableList(
      query,
      (r: any) => new DAO(r.id, this)
    ) as Observable<DAO[]>
  }

  public proposal(id: string): Proposal {
    return new Proposal(id, this)
  }

  /**
   * getBalance returns an observer with a stream of ETH balances
   * @param  address [description]
   * @return         [description]
   */
  public getBalance(address: Address): Observable < number > {
    const web3 = new Web3(this.web3WsProvider)
    return Observable.create((observer: any) => {
      web3.eth.subscribe('newBlockHeaders', (err: Error, result: any) => {
        if (err) {
          observer.error(err)
        } else {
          web3.eth.getBalance(address).then((balance: any) => {
              observer.next(balance)
          })
        }
      })
    })
  }

  /**
   * Returns an observable that:
   * - sends a query over http and returns the current list of results
   * - subscribes over a websocket to changes, and returns the updated list
   * example:
   *    const query = gql`
   *    {
   *      daos {
   *        id
   *        address
   *      }
   *    }`
   *    _getObservableList(query, (r:any) => new DAO(r.address))
   *
   * @param query The query to be run
   * @param  entity  name of the graphql entity to be queried.
   * @param  itemMap (optional) a function that takes elements of the list and creates new objects
   * @return
   */
  public _getObservableList(
    query: any,
    itemMap: (o: object) => object = (o) => o
  ) {
    const entity = query.definitions[0].selectionSet.selections[0].name.value
    return this.getObservable(query).pipe(
      map((r) => {
        if (!r.data[entity]) { throw Error(`Could not find entity "${entity}" in ${Object.keys(r.data)}`)}
        return r.data[entity]
      }),
      map((rs: object[]) => rs.map(itemMap))
    )
  }

  /**
   * Returns an observable that:
   * - sends a query over http and returns the current list of results
   * - subscribes over a websocket to changes, and returns the updated list
   * example:
   *    const query = gql`
   *    {
   *      daos {
   *        id
   *        address
   *      }
   *    }`
   *    _getObservableList(query, (r:any) => new DAO(r.address), filter((r:any) => r.address === "0x1234..."))
   *
   * @param query The query to be run
   * @param  entity  name of the graphql entity to be queried.
   * @param  itemMap (optional) a function that takes elements of the list and creates new objects
   * @param filter filter the results
   * @return
   */
  public _getObservableListWithFilter(
    query: any,
    itemMap: (o: object) => object = (o) => o,
    filterFunc: (o: any) => boolean
  ) {
    const entity = query.definitions[0].selectionSet.selections[0].name.value
    return this.getObservable(query).pipe(
      map((r) => {
        if (!r.data[entity]) { throw Error(`Could not find ${entity} in ${r.data}`)}
        return r.data[entity]
      }),
      filter(filterFunc),
      map((rs: object[]) => rs.map(itemMap))
    )
  }

  public _getObservableObject(
    query: any,
    entity: string,
    itemMap: (o: object) => object = (o) => o
  ) {
    return this.getObservable(query).pipe(
      map((r) => {
        if (!r.data) {
          return null
        }
        return r.data[entity]
      }),
      map(itemMap)
    )
  }

  public getObservable(query: any) {
    const subscriptionQuery = gql`
      subscription ${query}
    `

    // console.log(`creating observable for query:\n${query.loc.source.body}`)
    const zenObservable: ZenObservable<object[]> = this.apolloClient.subscribe<object[]>({ query: subscriptionQuery })
    const subscriptionObservable = Observable.create((observer: Observer<object[]>) => {
      const subscription = zenObservable.subscribe(observer)
      return () => subscription.unsubscribe()
    })
    const queryPromise: Promise<ApolloQueryResult<{ [key: string]: object[] }>> =
      this.apolloClient.query({ query })
    const queryObservable = from(queryPromise).pipe(
      concat(subscriptionObservable)
    )
    return queryObservable as Observable<any>
  }

  public sendQuery(query: any) {
    const queryPromise = this.apolloClient.query({ query })
    return queryPromise
  }
}<|MERGE_RESOLUTION|>--- conflicted
+++ resolved
@@ -26,26 +26,23 @@
   constructor(options: {
     graphqlHttpProvider: string
     graphqlWsProvider: string
-<<<<<<< HEAD
-    web3HttpProvider: string
-    web3WsProvider: string
-=======
-    web3Provider: string
-    // TODO: this temporary workaround: contractAddresses will in the future be taken from the graphql server
+    web3HttpProvider?: string
+    web3WsProvider?: string
     contractAddresses?: { [key: string]: Address }
->>>>>>> b6ced744
   }) {
     this.graphqlHttpProvider = options.graphqlHttpProvider
     this.graphqlWsProvider = options.graphqlWsProvider
-    this.web3HttpProvider = options.web3HttpProvider
-    this.web3WsProvider = options.web3WsProvider
+    this.web3HttpProvider = options.web3HttpProvider || ''
+    this.web3WsProvider = options.web3WsProvider || ''
 
     this.apolloClient = utils.createApolloClient({
       graphqlHttpProvider: this.graphqlHttpProvider,
       graphqlWsProvider: this.graphqlWsProvider
     })
 
-    this.web3 = new Web3(this.web3Provider)
+    if (this.web3HttpProvider) {
+      this.web3 = new Web3(this.web3HttpProvider)
+    }
     this.contractAddresses = options.contractAddresses || {}
   }
 
@@ -83,17 +80,27 @@
    */
   public getBalance(address: Address): Observable < number > {
     const web3 = new Web3(this.web3WsProvider)
-    return Observable.create((observer: any) => {
+    // observe balance on new blocks
+    // (note that we are basically doing expensive polling here)
+    const balanceObservable = Observable.create((observer: any) => {
       web3.eth.subscribe('newBlockHeaders', (err: Error, result: any) => {
         if (err) {
+          console.log(err)
           observer.error(err)
         } else {
+          console.log('newblock')
           web3.eth.getBalance(address).then((balance: any) => {
-              observer.next(balance)
+            // TODO: we should probably only call next if the balance has changed
+            observer.next(balance)
           })
         }
       })
     })
+    // get the current balance ad start observing new blocks for balace changes
+    const queryObservable = from(web3.eth.getBalance(address)).pipe(
+      concat(balanceObservable)
+    )
+    return queryObservable as Observable<any>
   }
 
   /**
