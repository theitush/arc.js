--- conflicted
+++ resolved
@@ -4,16 +4,7 @@
 import { BigNumber } from 'ethers/utils'
 import gql from 'graphql-tag'
 import { Observable, Observer, of } from 'rxjs'
-<<<<<<< HEAD
 import { map } from 'rxjs/operators'
-=======
-import { DAO, IDAOQueryOptions } from './dao'
-import { GraphNodeObserver, IApolloQueryOptions } from './graphnode'
-export { IApolloQueryOptions } from './graphnode'
-import { Event, IEventQueryOptions } from './event'
-import { IPFSClient } from './ipfsClient'
-import { Logger } from './logger'
->>>>>>> c6037771
 import {
   ITransaction,
   ITransactionReceipt,
