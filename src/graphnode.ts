--- conflicted
+++ resolved
@@ -1,8 +1,4 @@
-<<<<<<< HEAD
-import { InMemoryCache } from 'apollo-cache-inmemory'
-=======
 import { defaultDataIdFromObject, InMemoryCache } from 'apollo-cache-inmemory'
->>>>>>> da8f0f4c
 import { ApolloClient, ApolloQueryResult } from 'apollo-client'
 import { FetchResult, Observable as ZenObservable } from 'apollo-link'
 import { split } from 'apollo-link'
@@ -19,7 +15,8 @@
 
 export interface IApolloQueryOptions {
   fetchPolicy?: 'cache-first' | 'cache-and-network' | 'network-only' | 'cache-only' | 'no-cache' | 'standby',
-  subscribe?: true | false
+  subscribe?: true | false,
+  fetchAllData?: true | false
 }
 
 export interface IObservable<T> extends Observable<T> {
@@ -67,10 +64,7 @@
   //     }),
   //     wsorhttplink
   //   ])
-<<<<<<< HEAD
-=======
-
->>>>>>> da8f0f4c
+
   const client = new ApolloClient({
     cache: new InMemoryCache({
       cacheRedirects: {
@@ -80,10 +74,6 @@
             // console.log('cache key: ', [args, getCacheKey({ __typename: 'Proposal', id: args.id })])
             return getCacheKey({ __typename: 'Proposal', id: args.id })
           }
-<<<<<<< HEAD
-        }
-      }
-=======
           // reputationHolder: (_, args, { getCacheKey }) =>  {
           //   console.log(args)
           //   return getCacheKey({ __typename: 'ReputationHolder', id: args.id })
@@ -99,7 +89,6 @@
             return defaultDataIdFromObject(object) // fall back to default handling
         }
   }
->>>>>>> da8f0f4c
     }),
     connectToDevTools: true,
     link: wsOrHttpLink
@@ -155,12 +144,6 @@
       }
       if (apolloQueryOptions.subscribe === true || apolloQueryOptions.subscribe === undefined) {
         // subscriptionQuery subscribes to get notified of updates to the query
-<<<<<<< HEAD
-        const subscriptionQuery = gql`
-          subscription ${query}
-        `
-        // subscribe
-=======
         let subscriptionQuery
         if (query.loc.source.body.trim().startsWith('query')) {
           // remove the "query" part from the string
@@ -174,7 +157,6 @@
 
         }
       // subscribe
->>>>>>> da8f0f4c
         const zenObservable: ZenObservable<FetchResult<object[], Record<string, any>, Record<string, any>>>
           = apolloClient.subscribe<object[]>({
           fetchPolicy: 'cache-first',
