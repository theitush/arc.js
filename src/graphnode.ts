import { ApolloClient, ApolloQueryResult } from 'apollo-client'
import { Observable as ZenObservable } from 'apollo-link'
import gql from 'graphql-tag'
import { Observable, Observer } from 'rxjs'
import { catchError, filter, first, map } from 'rxjs/operators'
import { Logger } from './logger'
import { createApolloClient, zenToRxjsObservable } from './utils'

/**
 * handles connections with the Graph
 * @param options [description]
 */
export class GraphNodeObserver {
  public graphqlHttpProvider?: string
  public graphqlWsProvider?: string
  public Logger = Logger
  private apolloClient?: ApolloClient<object>

  constructor(options: {
    graphqlHttpProvider?: string
    graphqlWsProvider?: string
  }) {
    if (options.graphqlHttpProvider && options.graphqlWsProvider) {
      this.graphqlHttpProvider = options.graphqlHttpProvider
      this.graphqlWsProvider = options.graphqlWsProvider
      this.apolloClient = createApolloClient({
        graphqlHttpProvider: this.graphqlHttpProvider,
        graphqlWsProvider: this.graphqlWsProvider
      })
    }
  }

  /**
   * Given a gql query, will return an observable of query results
   * @param  query              a gql query object to execute
   * @param  apolloQueryOptions options to pass on to Apollo, cf ..
   * @return an Observable that will first yield the current result, and yields updates every time the data changes
   */
  public getObservable(
    query: any,
    apolloQueryOptions: IApolloQueryOptions = {}
  ) {

    if (!this.apolloClient) {
      throw Error(`No connection to the graph - did you set graphqlHttpProvider and graphqlWsProvider?`)
    }
    const apolloClient = this.apolloClient as ApolloClient<object>
    const observable = Observable.create(async (observer: Observer<ApolloQueryResult<any>>) => {
      Logger.debug(query.loc.source.body)

      if (!apolloQueryOptions.fetchPolicy) {
        apolloQueryOptions.fetchPolicy = 'cache-first'
      }

      // subscriptionQuery subscribes to get notified of updates to the query
      const subscriptionQuery = gql`
          subscription ${query}
        `
      // subscribe
      const zenObservable: ZenObservable<object[]> = apolloClient.subscribe<object[]>({
        fetchPolicy: 'cache-first',
        query: subscriptionQuery
       })

      zenObservable.subscribe((next: any) => {
          apolloClient.writeQuery({
            data: next.data,
            query
          })
      })

      const sub = zenToRxjsObservable(
<<<<<<< HEAD
        this.apolloClient.watchQuery({
          fetchPolicy: apolloQueryOptions.fetchPolicy,
=======
        apolloClient.watchQuery({
          fetchPolicy: 'cache-first',
>>>>>>> 04a702c1
          fetchResults: true,
          query
        })
      )
        .pipe(
          filter((r: ApolloQueryResult<any>) => {
            return !r.loading
          }), // filter empty results
          catchError((err: Error) => {
            throw Error(`${err.name}: ${err.message}\n${query.loc.source.body}`)
          })
        )
        .subscribe(observer)
      return () => sub.unsubscribe()
    })
    observable.first = () => observable.pipe(first()).toPromise()
    return observable
  }

  /**
   * Returns an observable that:
   * - sends a query over http and returns the current list of results
   * - subscribes over a websocket to changes, and returns the updated list.
   *
   * @param query The query to be run
   * @param  entity  name of the graphql entity to be queried.
   * @param  itemMap (optional) a function that takes elements of the list and creates new objects
   * @return an Observable
   * @example:
   * ```
   *    const query = gql`
   *    {
   *      daos {
   *        id
   *        address
   *      }
   *    }`
   *    getObservableList(query, (r:any) => new DAO(r.address))
   * ```
   */
  public getObservableList(
    query: any,
    itemMap: (o: object) => object | null = (o) => o,
    apolloQueryOptions: IApolloQueryOptions = {}
  ) {
    const entity = query.definitions[0].selectionSet.selections[0].name.value
    return this.getObservable(query, apolloQueryOptions).pipe(
      map((r: ApolloQueryResult<any>) => {
        if (!r.data[entity]) {
          throw Error(`Could not find entity '${entity}' in ${Object.keys(r.data)}`)
        }
        return r.data[entity]
      }),
      map((rs: object[]) => rs.map(itemMap).filter((x) => x !== null))
    )
  }

  /**
   * Returns an observable that:
   * - sends a query over http and returns the current list of results
   * - subscribes over a websocket to changes, and returns the updated list
   * example:
   *    const query = gql`
   *    {
   *      daos {
   *        id
   *        address
   *      }
   *    }`
   *    getObservableList(query, (r:any) => new DAO(r.address), filter((r:any) => r.address === "0x1234..."))
   *
   * @param query The query to be run
   * @param  entity  name of the graphql entity to be queried.
   * @param  itemMap (optional) a function that takes elements of the list and creates new objects
   * @param filter filter the results
   * @return
   */
  public getObservableListWithFilter(
    query: any,
    itemMap: (o: object) => object | null = (o) => o,
    filterFunc: (o: object) => boolean,
    apolloQueryOptions: IApolloQueryOptions = {}
  ) {
    const entity = query.definitions[0].selectionSet.selections[0].name.value
    return this.getObservable(query, apolloQueryOptions).pipe(
      map((r: ApolloQueryResult<object[]>) => {
        if (!r.data[entity]) { throw Error(`Could not find ${entity} in ${r.data}`)}
        return r.data[entity]
      }),
      filter(filterFunc),
      map((rs: object[]) => rs.map(itemMap))
    )
  }

  public getObservableObject(
    query: any,
    itemMap: (o: object) => object | null = (o) => o,
    apolloQueryOptions: IApolloQueryOptions = {}
  ) {
    const entity = query.definitions[0].selectionSet.selections[0].name.value

    return this.getObservable(query, apolloQueryOptions).pipe(
      map((r: ApolloQueryResult<any>) => {
        if (!r.data) {
          return null
        }
        return r.data[entity]
      }),
      map(itemMap)
    )
  }

  public sendQuery(query: any) {
    if (!this.apolloClient) {
      throw Error(`No connection to the graph - did you set graphqlHttpProvider and graphqlWsProvider?`)
    }
    const apolloClient = this.apolloClient as ApolloClient<object>
    return apolloClient.query({ query })
  }

}

export interface IApolloQueryOptions {
  fetchPolicy?: 'cache-first' | 'cache-and-network' | 'network-only' | 'cache-only' | 'no-cache' | 'standby'
}<|MERGE_RESOLUTION|>--- conflicted
+++ resolved
@@ -70,13 +70,8 @@
       })
 
       const sub = zenToRxjsObservable(
-<<<<<<< HEAD
-        this.apolloClient.watchQuery({
+        apolloClient.watchQuery({
           fetchPolicy: apolloQueryOptions.fetchPolicy,
-=======
-        apolloClient.watchQuery({
-          fetchPolicy: 'cache-first',
->>>>>>> 04a702c1
           fetchResults: true,
           query
         })
