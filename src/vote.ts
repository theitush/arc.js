import BN = require('bn.js')
import gql from 'graphql-tag'
import { Observable } from 'rxjs'
import { first } from 'rxjs/operators'
import { Arc, IApolloQueryOptions } from './arc'
import { IProposalOutcome } from './proposal'
import { Address, Date, ICommonQueryOptions, IStateful } from './types'
import { createGraphQlQuery, isAddress } from './utils'

export interface IVoteState {
  id?: string
  voter: Address
  createdAt: Date | undefined
  outcome: IProposalOutcome
  amount: BN // amount of reputation that was voted with
  proposal: string
  dao?: Address
}

export interface IVoteQueryOptions extends ICommonQueryOptions {
  where?: {
    id?: string
    voter?: Address
    outcome?: IProposalOutcome
    proposal?: string
    dao?: Address
    [key: string]: any
  }
}

export class Vote implements IStateful<IVoteState> {
  public static fragments = {
    VoteFields: gql`fragment VoteFields on ProposalVote {
      id
      createdAt
      dao {
        id
      }
      voter
      proposal {
        id
      }
      outcome
      reputation
    }`
  }

  /**
   * Vote.search(context, options) searches for vote entities
   * @param  context an Arc instance that provides connection information
   * @param  options the query options, cf. IVoteQueryOptions
   * @return         an observable of Vote objects
   */
  public static search(
    context: Arc,
    options: IVoteQueryOptions = {},
    apolloQueryOptions: IApolloQueryOptions = {}
  ): Observable <Vote[]> {
    if (!options.where) { options.where = {}}
    const proposalId = options.where.proposal
    // if we are searching for votes of a specific proposal (a common case), we
    // will structure the query so that votes are stored in the cache together wit the proposal
    if (proposalId) {
      delete options.where.proposal
    }

    let where = ''
    for (const key of Object.keys(options.where)) {
      if (options.where[key] === undefined) {
        continue
      }

      if (key === 'voter' || key === 'dao') {
        const option = options.where[key] as string
        isAddress(option)
        options.where[key] = option.toLowerCase()
      }

      if (key === 'outcome') {
        where += `${key}: "${IProposalOutcome[options.where[key] as number]}"\n`
      } else {
        where += `${key}: "${options.where[key] as string}"\n`
      }
    }

    let query
    const itemMap = (r: any) => {
      let outcome: IProposalOutcome = IProposalOutcome.Pass
      if (r.outcome === 'Pass') {
        outcome = IProposalOutcome.Pass
      } else if (r.outcome === 'Fail') {
        outcome = IProposalOutcome.Fail
      } else {
        throw new Error(`Unexpected value for proposalVote.outcome: ${r.outcome}`)
      }
      return new Vote(context, {
        amount: new BN(r.reputation || 0),
        createdAt: r.createdAt,
        dao: r.dao.id,
        id: r.id,
        outcome,
        proposal: r.proposal.id,
        voter: r.voter
      })
    }

    // if we are searching for votes of a specific proposal (a common case), we
    // will structure the query so that votes are stored in the cache together with the proposal
    // if (options.where.proposal && !options.where.id) {
    if (proposalId && !options.where.id) {
      query = gql`query ProposalVotesSearchFromProposal
        {
          proposal (id: "${proposalId}") {
            id
            votes ${createGraphQlQuery({ where: { ...options.where, proposal: undefined}}, where)} {
              ...VoteFields
            }
          }
        }
        ${Vote.fragments.VoteFields}
      `

      return context.getObservableObject(
        query,
        (r: any) => {
          if (r === null) { // no such proposal was found
            return []
          }
          const votes = r.votes
          return votes.map(itemMap)
        },
        apolloQueryOptions
      ) as Observable<Vote[]>

    } else {
      query = gql`query ProposalVotesSearch
        {
          proposalVotes ${createGraphQlQuery(options, where)} {
            ...VoteFields
          }
        }
        ${Vote.fragments.VoteFields}
      `

      return context.getObservableList(
        query,
        itemMap,
        apolloQueryOptions
      ) as Observable<Vote[]>
    }
  }
  public id: string|undefined
  public coreState: IVoteState|undefined

<<<<<<< HEAD
  constructor(public context: Arc, idOrOpts: string|IVoteStaticState) {
=======
  constructor(idOrOpts: string|IVoteState, public context: Arc) {
>>>>>>> 90289001
    if (typeof idOrOpts === 'string') {
      this.id = idOrOpts
    } else {
      const opts = idOrOpts as IVoteState
      this.id = opts.id
      this.setState(opts)
    }
  }

  public state(apolloQueryOptions: IApolloQueryOptions = {}): Observable<IVoteState> {
    const query = gql`query ProposalVoteById {
      proposalVote (id: "${this.id}") {
        ...VoteFields
      }
    }
    ${Vote.fragments.VoteFields}
    `

    const itemMap = (item: any): IVoteState => {
      if (item === null) {
        throw Error(`Could not find a Vote with id ${this.id}`)
      }
      return {
        amount: item.reputation,
        createdAt: item.createdAt,
        dao: item.dao.id,
        id: item.id,
        outcome: item.outcome,
        proposal: item.proposal.id,
        voter: item.voter
      }
    }
    return this.context.getObservableObject(query, itemMap, apolloQueryOptions)
  }

  public setState(opts: IVoteState) {
    this.coreState = opts
  }

  public async fetchState(): Promise<IVoteState> {
    if (!!this.coreState) {
      return this.coreState
    } else {
      const state = await this.state().pipe(first()).toPromise()
      this.setState(state)
      return state
    }
  }
}<|MERGE_RESOLUTION|>--- conflicted
+++ resolved
@@ -152,11 +152,7 @@
   public id: string|undefined
   public coreState: IVoteState|undefined
 
-<<<<<<< HEAD
-  constructor(public context: Arc, idOrOpts: string|IVoteStaticState) {
-=======
-  constructor(idOrOpts: string|IVoteState, public context: Arc) {
->>>>>>> 90289001
+  constructor(public context: Arc, idOrOpts: string|IVoteState) {
     if (typeof idOrOpts === 'string') {
       this.id = idOrOpts
     } else {
@@ -196,11 +192,11 @@
     this.coreState = opts
   }
 
-  public async fetchState(): Promise<IVoteState> {
+  public async fetchState(apolloQueryOptions: IApolloQueryOptions = {}): Promise<IVoteState> {
     if (!!this.coreState) {
       return this.coreState
     } else {
-      const state = await this.state().pipe(first()).toPromise()
+      const state = await this.state(apolloQueryOptions).pipe(first()).toPromise()
       this.setState(state)
       return state
     }
