import BN = require('bn.js')
import gql from 'graphql-tag'
import { Observable } from 'rxjs'
import { first } from 'rxjs/operators'
import { Arc, IApolloQueryOptions } from './arc'
import { DAO } from './dao'
import { Logger } from './logger'
import { Operation } from './operation'
import { IQueueState, Queue } from './queue'
import { IRewardQueryOptions, IRewardState, Reward } from './reward'
import { IStake, IStakeQueryOptions, Stake } from './stake'
import { Token } from './token'
import { Address, Date, ICommonQueryOptions, IStateful } from './types'
import { nullAddress, realMathToNumber } from './utils'
import { IVote, IVoteQueryOptions, Vote } from './vote'

export enum IProposalType {
<<<<<<< HEAD
  ContributionReward, // propose a contributionReward
  GenericScheme, // propose to execute a function call from a registered genericScheme
  SchemeRegistrarPropose, // propose to register to schme
  SchemeRegistrarProposeToRemove // propose to remove a registered scheme
=======
  ContributionReward = "ContributionReward", // propose a contributionReward
  GenericScheme = "GenericScheme", // propose to execute a function call from a registered genericScheme
  SchemeRegistrarPropose = "SchemeRegistrarPropose", // propose to register to schme
  SchemeRegistrarProposeToRemove = "SchemeRegistrarProposeToRemove" // propose to remove a registered scheme
>>>>>>> 03edfeec
}

export enum IProposalOutcome {
  None,
  Pass,
  Fail
}

export enum IProposalStage {
  ExpiredInQueue,
  Executed,
  Queued,
  PreBoosted,
  Boosted,
  QuietEndingPeriod
}

export enum IExecutionState {
  None,
  QueueBarCrossed,
  QueueTimeOut,
  PreBoostedBarCrossed,
  BoostedTimeOut,
  BoostedBarCrossed
}

export interface IProposalState {
  accountsWithUnclaimedRewards: Address[],
<<<<<<< HEAD
  boostedAt: Date
=======
  activationTime: number
  boostedAt: Date
  boostedVotePeriodLimit: number
>>>>>>> 03edfeec
  contributionReward: IContributionReward|null
  confidenceThreshold: number
  createdAt: Date
  dao: DAO
  descriptionHash?: string
  description?: string
  downStakeNeededToQueue: BN
  executedAt: Date
  executionState: IExecutionState
  expiresInQueueAt: Date
  genericScheme: IGenericScheme|null
  id: string
  organizationId: string
<<<<<<< HEAD
=======
  paramsHash: string
>>>>>>> 03edfeec
  preBoostedAt: Date
  proposer: Address
  queue: IQueueState
  quietEndingPeriod: number
  quietEndingPeriodBeganAt: Date
  schemeRegistrar: ISchemeRegistrar|null
  resolvedAt: Date
  stage: IProposalStage
  stakesFor: BN
  stakesAgainst: BN
  title?: string
  totalRepWhenExecuted: BN
  type: IProposalType,
  upstakeNeededToPreBoost: BN
  url?: string
  votesFor: BN
  votesAgainst: BN
  votesCount: number
  winningOutcome: IProposalOutcome
}

export interface IContributionReward {
  beneficiary: Address
  externalTokenReward: BN
  externalToken: Address
  ethReward: BN
  nativeTokenReward: BN
  periods: number
  periodLength: number
  reputationReward: BN
}

export interface IGenericScheme {
  id: string
  contractToCall: Address
  callData: string
  executed: boolean
  returnValue: string
}

export interface ISchemeRegistrar {
  id: string
  schemeToRegister: Address
  schemeToRegisterParamsHash: string
  schemeToRegisterPermission: string
  schemeToRemove: string
  decision: number
  schemeRegistered: boolean
  schemeRemoved: boolean
}

export class Proposal implements IStateful<IProposalState> {

  /**
   * Proposal.create() creates a new proposal
   * @param  options cf. IProposalCreateOptions
   * @param  context [description]
   * @return  an observable that streams the various states
   */
  public static create(options: IProposalCreateOptions, context: Arc): Operation<Proposal> {

    let msg: string // used for error messages
    if (!options.dao) {
      throw Error(`Proposal.create(options): options must include an address for "dao"`)
    }

    let ipfsDataToSave: object = {}

    const saveIPFSData = async () => {
      if (options.title || options.url || options.description) {
        if (!context.ipfsProvider) {
          throw Error(`No ipfsProvider set on Arc instance - cannot save data on IPFS`)
        }
        ipfsDataToSave = {
          description: options.description,
          title: options.title,
          url: options.url
        }
        if (options.descriptionHash) {
          msg = `Proposal.create() takes a descriptionHash, or values for title, url and description; not both`
          throw Error(msg)
        }
      }
      if (ipfsDataToSave !== {}) {
        Logger.debug('Saving data on IPFS...')
        let descriptionHash: string = ''
        try {
          const ipfsResponse = await context.ipfs.add(Buffer.from(JSON.stringify(ipfsDataToSave)))
          descriptionHash = ipfsResponse[0].path
          // pin the file
          await context.ipfs.pin.add(descriptionHash)
        } catch (error) {
          throw error
        }
        Logger.debug(`Data saved successfully as ${options.descriptionHash}`)
        return descriptionHash
      }
    }

    let createTransaction: () => any = () => null

    let eventName: string
    switch (options.type) {
    // ContributionReward
      case IProposalType.ContributionReward:
        eventName = 'NewContributionProposal'
        const contributionReward = context.getContract('ContributionReward')

        createTransaction = async () => {
          options.descriptionHash = await saveIPFSData()
          const transaction = contributionReward.methods.proposeContributionReward(
              options.dao,
              options.descriptionHash || '',
              options.reputationReward && options.reputationReward.toString() || 0,
              [
                options.nativeTokenReward && options.nativeTokenReward.toString() || 0,
                options.ethReward && options.ethReward.toString() || 0,
                options.externalTokenReward && options.externalTokenReward.toString() || 0,
<<<<<<< HEAD
                options.periodLength || 12,
                options.periods || 5
=======
                options.periodLength || 0,
                options.periods || 1
>>>>>>> 03edfeec
              ],
              options.externalTokenAddress || nullAddress,
              options.beneficiary
          )
          return transaction
        }
        break

      // GenericScheme
      case IProposalType.GenericScheme:
        eventName = 'NewCallProposal'
        if (!options.callData) {
          throw new Error(`Missing argument "callData" for GenericScheme`)
        }
        if (options.value === undefined) {
          throw new Error(`Missing argument "value" for GenericScheme`)
        }
        createTransaction = async () => {
          options.descriptionHash = await saveIPFSData()

          const genericScheme = context.getContract('GenericScheme')
          const transaction = genericScheme.methods.proposeCall(
            options.dao,
            options.callData,
            options.value,
            options.descriptionHash
          )
          return transaction
        }
        break

      // SchemeRegistrar
      case IProposalType.SchemeRegistrarPropose:
        eventName = 'NewSchemeProposal'
        if (!options.scheme) {
          msg = `Missing argument "scheme" for SchemeRegistrar`
          throw Error(msg)
        }
        if (!options.parametersHash) {
          msg = `Missing argument "parametersHash" for SchemeRegistrar`
          throw Error(msg)
        }
        if (!options.permissions) {
          msg = `Missing argument "permissions" for SchemeRegistrar`
          throw Error(msg)
        }
        createTransaction = async () => {
          const schemeRegistrar = context.getContract('SchemeRegistrar')
          options.descriptionHash = await saveIPFSData()

          const transaction = schemeRegistrar.methods.proposeScheme(
            options.dao,
            options.scheme,
            options.parametersHash,
            options.permissions,
            options.descriptionHash
          )
          return transaction
        }
        break
      case IProposalType.SchemeRegistrarProposeToRemove:
        eventName = 'RemoveSchemeProposal'
        if (!options.scheme) {
          msg = `Missing argument "scheme" for SchemeRegistrar`
          throw Error(msg)
        }
        createTransaction = async () => {
          const schemeRegistrar = context.getContract('SchemeRegistrar')
          options.descriptionHash = await saveIPFSData()
          const transaction = schemeRegistrar.methods.proposeToRemoveScheme(
            options.dao,
            options.scheme,
            options.descriptionHash
          )
          return transaction
        }
        break
      default:
        msg = `Unknown proposal type: "${options.type}" (did you use IProposalType.TypeOfProposal?)`
        throw Error(msg)
    }

    const map = (receipt: any) => {
      const proposalId = receipt.events[eventName].returnValues._proposalId
      return new Proposal(proposalId, options.dao as string, context)
    }

    return context.sendTransaction(createTransaction, map)
  }

  /**
   * Search for proposals
   * @param  options            Search options, must implemeent IProposalQueryOptions
   * @param  context            An instance of Arc
   * @param  apolloQueryOptions [description]
   * @return                    An observable of lists of results
   *
   * For example:
   *    Proposal.search({ stage: IProposalStage.Queued})
   */
  public static search(
    options: IProposalQueryOptions,
    context: Arc,
    apolloQueryOptions: IApolloQueryOptions = {}
  ): Observable < Proposal[] > {
    let where = ''

    // default options
    options.type = options.type || IProposalType.ContributionReward

    for (const key of Object.keys(options)) {
      const value = options[key]
      if (key === 'stage' && value !== undefined) {
        where += `stage: "${IProposalStage[value as IProposalStage]}"\n`
      } else if (key === 'stage_in' && Array.isArray(value)) {
        const stageValues = options[key].map((stage: number) => '"' + IProposalStage[stage as IProposalStage] + '"')
        where += `stage_in: [${stageValues.join(',')}]\n`
      } else if (key === 'type') {
        // TODO: we are not distinguishing between the schemeregisterpropose
        // and SchemeRegistrarProposeToRemove proposals
<<<<<<< HEAD
        if (value === IProposalType.SchemeRegistrarPropose) {
          where += `schemeRegistrar_not: null\n`
        } else if (value === IProposalType.SchemeRegistrarProposeToRemove) {
=======
        if (value.toString().includes("SchemeRegistrar")) {
>>>>>>> 03edfeec
          where += `schemeRegistrar_not: null\n`
        } else {
          const apolloKey = IProposalType[value][0].toLowerCase() + IProposalType[value].slice(1)
          where += `${apolloKey}_not: null\n`
        }
      } else if (Array.isArray(options[key])) {
        // Support for operators like _in
        const values = options[key].map((val: number) => '"' + val + '"')
        where += `${key}: [${values.join(',')}]\n`
      } else {
        if (key === 'proposer' || key === 'beneficiary' || key === 'dao') {
          where += `${key}: "${(options[key] as string).toLowerCase()}"\n`
        } else {
          where += `${key}: "${options[key] as string}"\n`

        }
      }
    }

    const query = gql`
      {
        proposals(where: {
          ${where}
        }) {
          id
          dao {
            id
          }
        }
      }
    `

    return context._getObservableList(
      query,
      (r: any) => new Proposal(r.id, r.dao.id, context),
      apolloQueryOptions
    ) as Observable<Proposal[]>
  }
  /**
   * `state` is an observable of the proposal state
   */
  public context: Arc
  public dao: DAO

constructor(
    public id: string,
    public daoAddress: Address,
    // public type: IProposalType = IProposalType.ContributionReward,
    context: Arc
  ) {
    this.id = id
    this.context = context
    this.dao = new DAO(daoAddress, context)
    // this.type = type
  }

  public state(): Observable < IProposalState > {
    const query = gql`
      {
        proposal(id: "${this.id}") {
          id
          accountsWithUnclaimedRewards
          boostedAt
          confidenceThreshold
          contributionReward {
            id
            beneficiary
            ethReward
            externalToken
            externalTokenReward
            externalToken
            nativeTokenReward
            periods
            periodLength
            reputationReward
          }
          createdAt
          dao {
            id
          }
          description
          descriptionHash
          executedAt
          executionState
          expiresInQueueAt
          genericScheme {
            id
            contractToCall
            callData
            executed
            returnValue
          }
          gpRewards {
            id
          }
          gpQueue {
            id
            activationTime
            boostedVotePeriodLimit
            daoBountyConst
            minimumDaoBounty
            paramsHash
            preBoostedVotePeriodLimit
            proposingRepReward
            quietEndingPeriod
            queuedVotePeriodLimit
            queuedVoteRequiredPercentage
            threshold
            thresholdConst
            votersReputationLossRatio
          }
          organizationId
          preBoostedAt
          proposer
          quietEndingPeriodBeganAt
          schemeRegistrar {
            id
            schemeToRegister
            schemeToRegisterParamsHash
            schemeToRegisterPermission
            schemeToRemove
            decision
            schemeRegistered
            schemeRemoved
          }
          stage
          stakes {
            id
          }
          stakesFor
          stakesAgainst
          totalRepWhenExecuted
          title
          url
          votes {
            id
          }
          votesAgainst
          votesFor
          votingMachine
          winningOutcome
        }
      }
    `

    const itemMap = (item: any): IProposalState|null => {
      if (item === null) {
        // no proposal was found - we return null
        return null
      }

      let contributionReward: IContributionReward|null = null
      let type: IProposalType
      let genericScheme: IGenericScheme|null = null
      let schemeRegistrar: ISchemeRegistrar|null = null
      if (item.contributionReward) {
        type = IProposalType.ContributionReward
        contributionReward = {
          beneficiary: item.contributionReward.beneficiary,
          ethReward: new BN(item.contributionReward.ethReward),
          externalToken: item.contributionReward.externalToken,
          externalTokenReward: new BN(item.contributionReward.externalTokenReward),
          nativeTokenReward: new BN(item.contributionReward.nativeTokenReward),
          periodLength: Number(item.contributionReward.periodLength),
          periods: Number(item.contributionReward.periods),
          reputationReward: new BN(item.contributionReward.reputationReward)
        }
      } else if (item.genericScheme) {
        type = IProposalType.GenericScheme
        genericScheme = {
          callData: item.genericScheme.callData,
          contractToCall: item.genericScheme.contractToCall,
          executed: item.genericScheme.executed,
          id: item.genericScheme.id,
          returnValue: item.genericScheme.returnValue
        }
      } else if (item.schemeRegistrar) {
        if (item.schemeRegistrar.schemeToRegister) {
          type = IProposalType.SchemeRegistrarPropose
        } else if (item.schemeRegistrar.schemeToRemove) {
          type = IProposalType.SchemeRegistrarProposeToRemove
        } else {
          throw Error(`Unknown proposal type: schemeRegistrar without a scheme to register or to remove`)
        }
        schemeRegistrar =  {
          decision: item.schemeRegistrar.decision,
          id: item.schemeRegistrar.id,
          schemeRegistered: item.schemeRegistrar.schemeRegistered,
          schemeRemoved: item.schemeRegistrar.schemeRemoved,
          schemeToRegister: item.schemeRegistrar.schemeToRegister,
          schemeToRegisterParamsHash: item.schemeRegistrar.schemeToRegisterParamsHash,
          schemeToRegisterPermission: item.schemeRegistrar.schemeToRegisterPermission,
          schemeToRemove: item.schemeRegistrar.schemeToRemove
        }
      } else {
        throw Error(`Unknown propsal type`)
      }
      // the  formule to enter into the preboosted state is:
      // (S+/S-) > AlphaConstant^NumberOfBoostedProposal.
      // (stakesFor/stakesAgainst) > gpQueue.threshold
      const stage: any = IProposalStage[item.stage]
      const threshold: BN = realMathToNumber(new BN(item.gpQueue.threshold))
      const stakesFor = new BN(item.stakesFor)
      const stakesAgainst = new BN(item.stakesAgainst)

      // upstakeNeededToPreBoost is the amount of tokens needed to upstake to move to the preboost queue
      // this is only non-zero for Queued proposals
      // note that the number can be negative!
      let upstakeNeededToPreBoost: BN = new BN(0)
      if (stage === IProposalStage.Queued) {
        upstakeNeededToPreBoost = threshold.mul(stakesAgainst).sub(stakesFor)
      }
      // upstakeNeededToPreBoost is the amount of tokens needed to upstake to move to the Queued queue
      // this is only non-zero for Preboosted proposals
      // note that the number can be negative!
      let downStakeNeededToQueue: BN = new BN(0)
      if (stage === IProposalStage.PreBoosted) {
        downStakeNeededToQueue = stakesFor.div(threshold).sub(stakesAgainst)
      }
      const thresholdConst = realMathToNumber(new BN(item.gpQueue.thresholdConst))
      const dao = new DAO(item.dao.id, this.context)

      const gpQueue = item.gpQueue
      const queue: IQueueState = {
        activationTime: Number(gpQueue.activationTime),
        boostedVotePeriodLimit: Number(gpQueue.boostedVotePeriodLimit),
        dao,
        daoBountyConst: Number(gpQueue.daoBountyConst),
        id: gpQueue.id,
        limitExponentValue: Number(gpQueue.limitExponentValue),
        minimumDaoBounty: new BN(gpQueue.minimumDaoBounty),
        paramsHash: item.gpQueue.paramsHash,
        preBoostedVotePeriodLimit: Number(gpQueue.preBoostedVotePeriodLimit),
        proposingRepReward: new BN(gpQueue.proposingRepReward),
        queuedVotePeriodLimit: Number(gpQueue.queuedVotePeriodLimit),
        queuedVoteRequiredPercentage: Number(gpQueue.queuedVoteRequiredPercentage),
        quietEndingPeriod: Number(gpQueue.quietEndingPeriod),
        threshold,
        thresholdConst,
        voteOnBehalf: gpQueue.voteOnBehalf,
        votersReputationLossRatio: Number(gpQueue.votersReputationLossRatio),
        votingMachine: gpQueue.votingMachine
      }

      return {
        accountsWithUnclaimedRewards: item.accountsWithUnclaimedRewards,
<<<<<<< HEAD
        // beneficiary: item.contributionReward.beneficiary,
=======
        activationTime: Number(item.gpQueue.activationTime),
>>>>>>> 03edfeec
        boostedAt: Number(item.boostedAt),
        confidenceThreshold: Number(item.confidenceThreshold),
        contributionReward,
        createdAt: Number(item.createdAt),
        dao,
        description: item.description,
        descriptionHash: item.descriptionHash,
        downStakeNeededToQueue,
        executedAt: Number(item.executedAt),
        executionState: IExecutionState[item.executionState] as any,
        expiresInQueueAt: Number(item.expiresInQueueAt),
        genericScheme,
        id: item.id,
        organizationId: item.organizationId,
<<<<<<< HEAD
=======
        paramsHash: item.paramsHash,
>>>>>>> 03edfeec
        preBoostedAt: Number(item.preBoostedAt),
        proposer: item.proposer,
        queue,
        quietEndingPeriod: Number(item.gpQueue.quietEndingPeriod),
        quietEndingPeriodBeganAt: Number(item.quietEndingPeriodBeganAt),
<<<<<<< HEAD
        // reputationReward: new BN(item.contributionReward.reputationReward),
=======
>>>>>>> 03edfeec
        resolvedAt: item.resolvedAt !== undefined ? Number(item.resolvedAt) : 0,
        schemeRegistrar,
        stage,
        stakesAgainst,
        stakesFor,
        title: item.title,
        totalRepWhenExecuted: new BN(item.totalRepWhenExecuted),
        type,
        upstakeNeededToPreBoost,
        url: item.url,
        votesAgainst: new BN(item.votesAgainst),
        votesCount: item.votes.length,
        votesFor: new BN(item.votesFor),
        winningOutcome: IProposalOutcome[item.winningOutcome] as any
      }
    }

    return this.context._getObservableObject(query, itemMap) as Observable<IProposalState>
  }

  /**
   * [votingMachine description]
   * @return [description]
   */
  public votingMachine() {
    return this.context.getContract('GenesisProtocol')
  }

  public redeemerContract() {
    return this.context.getContract('Redeemer')
  }

  public votes(options: IVoteQueryOptions = {}): Observable < IVote[] > {
    options.proposal = this.id
    return Vote.search(options, this.context)
  }

  /**
   * Vote for this proposal
   * @param  outcome one of IProposalOutcome.Pass (0) or IProposalOutcome.FAIL (1)
   * @param  amount the amount of reputation to vote with. Defaults to 0 - in that case,
   *  all the sender's rep will be used
   * @return  an observable Operation<Vote>
   */
  public vote(outcome: IProposalOutcome, amount: number = 0): Operation < Vote | null > {

    const votingMachine = this.votingMachine()

    const voteMethod = votingMachine.methods.vote(
      this.id,  // proposalId
      outcome, // a value between 0 to and the proposal number of choices.
      amount.toString(), // amount of reputation to vote with . if _amount == 0 it will use all voter reputation.
      nullAddress
    )

    const map = (receipt: any) => {
      const event = receipt.events.VoteProposal
      if (!event) {
        // no vote was cast
        return null
      }
      const voteId = undefined

      return new Vote(
        voteId,
        event.returnValues._voter,
        // createdAt is "about now", but we cannot calculate the data that will be indexed by the subgraph
        0, // createdAt -
        outcome,
        event.returnValues._reputation, // amount
        this.id, // proposalID
        this.dao.address
      )
    }
    const errorHandler = async (error: Error) => {
      if (error.message.match(/revert/)) {
        const proposal = this
        const prop = await votingMachine.methods.proposals(proposal.id).call()
        if (prop.proposer === nullAddress ) {
          return new Error(`Unknown proposal with id ${proposal.id}`)
        }
        const contributionReward = this.context.getContract('ContributionReward')
        const proposalDataOnChain = await contributionReward.methods
          .organizationsProposals(this.dao.address, this.id).call()

        // requirement from ContributionReward.sol
        // require(organizationsProposals[address(proposal.avatar)][_proposalId].executionTime == 0);
        if (Number(proposalDataOnChain.executionTime) !== 0) {
          const msg = `proposal ${proposal.id} already executed`
          throw Error(msg)
        }
      }
      // if we have found no known error, we return the original error
      return error
    }
    return this.context.sendTransaction(voteMethod, map, errorHandler)
  }

  public stakingToken() {
    return new Token(this.context.getContract('GEN').options.address, this.context)
  }

  public stakes(options: IStakeQueryOptions = {}): Observable < IStake[] > {
    options.proposal = this.id
    return Stake.search(options, this.context)
  }

  public stake(outcome: IProposalOutcome, amount: BN ): Operation < Stake > {
    const stakeMethod = this.votingMachine().methods.stake(
      this.id,  // proposalId
      outcome, // a value between 0 to and the proposal number of choices.
      amount.toString() // the amount of tokens to stake
    )

    const map = (receipt: any) => { // map extracts Stake instance from receipt
        const event = receipt.events.Stake
        if (!event) {
          // for some reason, a transaction was mined but no error was raised before
          throw new Error(`Error staking: no "Stake" event was found - ${Object.keys(receipt.events)}`)
        }
        const stakeId = undefined

        return new Stake(
          stakeId,
          event.returnValues._staker,
          // createdAt is "about now", but we cannot calculate the data that will be indexed by the subgraph
          undefined,
          outcome,
          event.returnValues._reputation, // amount
          this.id // proposalID
        )
    }

    const errorHandler =  async (error: Error) => {
      if (error.message.match(/revert/)) {
        const proposal = this
        const stakingToken = this.stakingToken()
        const prop = await this.votingMachine().methods.proposals(proposal.id).call()
        if (prop.proposer === nullAddress ) {
          return new Error(`Unknown proposal with id ${proposal.id}`)
        }

        // staker has sufficient balance
        const defaultAccount = await this.context.getAccount().pipe(first()).toPromise()
        const balance = new BN(await stakingToken.contract().methods.balanceOf(defaultAccount).call())
        const amountBN = new BN(amount)
        if (balance.lt(amountBN)) {
          const msg = `Staker ${defaultAccount} has insufficient balance to stake ${amount.toString()}
            (balance is ${balance.toString()})`
          return new Error(msg)
        }

        // staker has approved the token spend
        const allowance = new BN(await stakingToken.contract().methods.allowance(
          defaultAccount, this.votingMachine().options.address
        ).call())
        if (allowance.lt(amountBN)) {
          return new Error(`Staker has insufficient allowance to stake ${amount.toString()}
            (allowance is ${allowance.toString()})`)
        }
      }
      // if we have found no known error, we return the original error
      return error
    }
    return this.context.sendTransaction(stakeMethod, map, errorHandler)
  }

  public rewards(options: IRewardQueryOptions = {}): Observable < IRewardState[] > {
    options.proposal = this.id
    return Reward.search(options, this.context)
  }

  /**
   * [claimRewards description] Execute the proposal and distribute the rewards
   * to the beneficiary.
   * This uses the Redeemer.sol helper contract
   * @param  beneficiary Addresss of the beneficiary, optional, defaults to the defaultAccount
   * @return  an Operation
   */
  public claimRewards(beneficiary ?: Address): Operation < boolean > {
    // const transaction = this.votingMachine().methods.redeem(this.id, account)
    if (!beneficiary) {
      beneficiary = this.context.web3.eth.defaultAccount
    }
    const transaction = this.redeemerContract().methods.redeem(
      this.id,
      this.dao.address,
      beneficiary
    )
    return this.context.sendTransaction(transaction, () => true)
  }

  /**
   * calll the 'execute()' function on the votingMachine.
   * the main purpose of this function is to set the stage of the proposals
   * this call may (or may not) "execute" the proposal itself (i.e. do what the proposal proposes)
   * @return an Operation that, when sucessful, wil lcontain the receipt of the transaction
   */
  public execute(): Operation<any> {
    const transaction = this.votingMachine().methods.execute(this.id)
    const map = (receipt: any) => {
      if (Object.keys(receipt.events).length  === 0) {
        // this does not mean that anything failed
        return receipt
      } else {
        return receipt
      }
    }
    const errorHandler = async (err: Error) => {
      let msg: string = ''
      const contributionReward = this.context.getContract('ContributionReward')
      const proposalDataOnChain = await contributionReward.methods
        .organizationsProposals(this.dao.address, this.id).call()

      // requirement from ContributionReward.sol
      // require(organizationsProposals[address(proposal.avatar)][_proposalId].executionTime == 0);
      if (Number(proposalDataOnChain.executionTime) !== 0) {
        msg = `proposal already executed`
      }

      // requirement from ContributionReward.sol
      // require(organizationsProposals[address(proposal.avatar)][_proposalId].beneficiary != address(0));
      if (proposalDataOnChain.periodLength === '0' && proposalDataOnChain.numberOfPeriods === '0') {
        msg = `A proposal with id ${this.id} does not exist`
      } else if (proposalDataOnChain.beneficiary === nullAddress) {
        msg = `beneficiary is ${nullAddress}`
      }

      if (msg) {
        return Error(`Proposal execution failed: ${msg}`)
      } else {
        return err
      }

    }
    return this.context.sendTransaction(transaction, map, errorHandler)
  }
}

enum ProposalQuerySortOptions {
  resolvesAt = 'resolvesAt',
  preBoostedAt = 'preBoostedAt'
}

export interface IProposalQueryOptions extends ICommonQueryOptions {
  active?: boolean
  boosted?: boolean
  proposer?: Address
  proposalId?: string
  stage?: IProposalStage
  orderBy?: ProposalQuerySortOptions
  // the options above should be ok for the current alchemy; will add more options as needed
  executedAfter?: Date
  executedBefore?: Date
  [key: string]: any
}

export interface IProposalCreateOptions {
  beneficiary?: Address  // for ContributionRewardProposal
  dao?: Address
  description?: string
  descriptionHash?: string
  callData?: string // for GenericSchemeProposal
  nativeTokenReward?: BN // for ContributionRewardProposal
  reputationReward?: BN // for ContributionRewardProposal
  ethReward?: BN // for ContributionRewardProposal
  externalTokenReward?: BN // for ContributionRewardProposal
  externalTokenAddress?: Address // for ContributionRewardProposal
  periodLength?: number // for ContributionRewardProposal
  periods?: any // for ContributionRewardProposal
  parametersHash?: string // for schemeRegistrar Proposal
  permissions?: string // for schemeRegistrar Proposal
  scheme?: Address // for schemeRegistrar Proposal
  title?: string
  type: IProposalType
  url?: string
  value?: number // for GenericSchemeProposal
}<|MERGE_RESOLUTION|>--- conflicted
+++ resolved
@@ -15,17 +15,10 @@
 import { IVote, IVoteQueryOptions, Vote } from './vote'
 
 export enum IProposalType {
-<<<<<<< HEAD
-  ContributionReward, // propose a contributionReward
-  GenericScheme, // propose to execute a function call from a registered genericScheme
-  SchemeRegistrarPropose, // propose to register to schme
-  SchemeRegistrarProposeToRemove // propose to remove a registered scheme
-=======
-  ContributionReward = "ContributionReward", // propose a contributionReward
-  GenericScheme = "GenericScheme", // propose to execute a function call from a registered genericScheme
-  SchemeRegistrarPropose = "SchemeRegistrarPropose", // propose to register to schme
-  SchemeRegistrarProposeToRemove = "SchemeRegistrarProposeToRemove" // propose to remove a registered scheme
->>>>>>> 03edfeec
+  ContributionReward = 'ContributionReward', // propose a contributionReward
+  GenericScheme = 'GenericScheme', // propose to execute a function call from a registered genericScheme
+  SchemeRegistrarPropose = 'SchemeRegistrarPropose', // propose to register to schme
+  SchemeRegistrarProposeToRemove = 'SchemeRegistrarProposeToRemove' // propose to remove a registered scheme
 }
 
 export enum IProposalOutcome {
@@ -54,13 +47,7 @@
 
 export interface IProposalState {
   accountsWithUnclaimedRewards: Address[],
-<<<<<<< HEAD
   boostedAt: Date
-=======
-  activationTime: number
-  boostedAt: Date
-  boostedVotePeriodLimit: number
->>>>>>> 03edfeec
   contributionReward: IContributionReward|null
   confidenceThreshold: number
   createdAt: Date
@@ -74,10 +61,6 @@
   genericScheme: IGenericScheme|null
   id: string
   organizationId: string
-<<<<<<< HEAD
-=======
-  paramsHash: string
->>>>>>> 03edfeec
   preBoostedAt: Date
   proposer: Address
   queue: IQueueState
@@ -196,13 +179,8 @@
                 options.nativeTokenReward && options.nativeTokenReward.toString() || 0,
                 options.ethReward && options.ethReward.toString() || 0,
                 options.externalTokenReward && options.externalTokenReward.toString() || 0,
-<<<<<<< HEAD
-                options.periodLength || 12,
-                options.periods || 5
-=======
                 options.periodLength || 0,
                 options.periods || 1
->>>>>>> 03edfeec
               ],
               options.externalTokenAddress || nullAddress,
               options.beneficiary
@@ -307,7 +285,7 @@
     options: IProposalQueryOptions,
     context: Arc,
     apolloQueryOptions: IApolloQueryOptions = {}
-  ): Observable < Proposal[] > {
+  ): Observable<Proposal[]> {
     let where = ''
 
     // default options
@@ -323,13 +301,7 @@
       } else if (key === 'type') {
         // TODO: we are not distinguishing between the schemeregisterpropose
         // and SchemeRegistrarProposeToRemove proposals
-<<<<<<< HEAD
-        if (value === IProposalType.SchemeRegistrarPropose) {
-          where += `schemeRegistrar_not: null\n`
-        } else if (value === IProposalType.SchemeRegistrarProposeToRemove) {
-=======
-        if (value.toString().includes("SchemeRegistrar")) {
->>>>>>> 03edfeec
+        if (value.toString().includes('SchemeRegistrar')) {
           where += `schemeRegistrar_not: null\n`
         } else {
           const apolloKey = IProposalType[value][0].toLowerCase() + IProposalType[value].slice(1)
@@ -386,7 +358,7 @@
     // this.type = type
   }
 
-  public state(): Observable < IProposalState > {
+  public state(): Observable<IProposalState> {
     const query = gql`
       {
         proposal(id: "${this.id}") {
@@ -576,11 +548,6 @@
 
       return {
         accountsWithUnclaimedRewards: item.accountsWithUnclaimedRewards,
-<<<<<<< HEAD
-        // beneficiary: item.contributionReward.beneficiary,
-=======
-        activationTime: Number(item.gpQueue.activationTime),
->>>>>>> 03edfeec
         boostedAt: Number(item.boostedAt),
         confidenceThreshold: Number(item.confidenceThreshold),
         contributionReward,
@@ -595,19 +562,11 @@
         genericScheme,
         id: item.id,
         organizationId: item.organizationId,
-<<<<<<< HEAD
-=======
-        paramsHash: item.paramsHash,
->>>>>>> 03edfeec
         preBoostedAt: Number(item.preBoostedAt),
         proposer: item.proposer,
         queue,
         quietEndingPeriod: Number(item.gpQueue.quietEndingPeriod),
         quietEndingPeriodBeganAt: Number(item.quietEndingPeriodBeganAt),
-<<<<<<< HEAD
-        // reputationReward: new BN(item.contributionReward.reputationReward),
-=======
->>>>>>> 03edfeec
         resolvedAt: item.resolvedAt !== undefined ? Number(item.resolvedAt) : 0,
         schemeRegistrar,
         stage,
