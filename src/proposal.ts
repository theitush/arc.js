--- conflicted
+++ resolved
@@ -56,11 +56,7 @@
   daoBountyConst: number
   descriptionHash?: string
   description?: string
-<<<<<<< HEAD
-=======
   downStakeNeededToQueue: BN
-  ethReward: BN
->>>>>>> 149b983b
   executedAt: Date
   executionState: IExecutionState
   expiresInQueueAt: Date
@@ -76,13 +72,8 @@
   queuedVotePeriodLimit: number
   quietEndingPeriod: number
   quietEndingPeriodBeganAt: Date
-<<<<<<< HEAD
-  resolvedAt: Date|null
   schemeRegistrar: ISchemeRegistrar|null
-=======
-  reputationReward: BN
   resolvedAt: Date
->>>>>>> 149b983b
   stage: IProposalStage
   stakesFor: BN
   stakesAgainst: BN
@@ -90,11 +81,8 @@
   thresholdConst: BN
   title?: string
   totalRepWhenExecuted: BN
-<<<<<<< HEAD
-  type: IProposalType.ContributionReward,
-=======
+  type: IProposalType,
   upstakeNeededToPreBoost: BN
->>>>>>> 149b983b
   url?: string
   votesFor: BN
   votesAgainst: BN
@@ -477,9 +465,12 @@
         return null
       }
 
-<<<<<<< HEAD
       let contributionReward: IContributionReward|null = null
+      let type: IProposalType
+      let genericScheme: IGenericScheme|null = null
+      let schemeRegistrar: ISchemeRegistrar|null = null
       if (item.contributionReward) {
+        type = IProposalType.ContributionReward
         contributionReward = {
           beneficiary: item.contributionReward.beneficiary,
           ethReward: new BN(item.contributionReward.ethReward),
@@ -490,10 +481,8 @@
           periods: Number(item.contributionReward.periods),
           reputationReward: new BN(item.contributionReward.reputationReward)
         }
-      }
-
-      let genericScheme: IGenericScheme|null = null
-      if (item.genericScheme) {
+      } else if (item.genericScheme) {
+        type = IProposalType.GenericScheme
         genericScheme = {
           callData: item.genericScheme.callData,
           contractToCall: item.genericScheme.contractToCall,
@@ -501,10 +490,14 @@
           id: item.genericScheme.id,
           returnValue: item.genericScheme.returnValue
         }
-      }
-
-      let schemeRegistrar: ISchemeRegistrar|null = null
-      if (item.schemeRegistrar) {
+      } else if (item.schemeRegistrar) {
+        if (item.schemeRegistar.schemeToRegister) {
+          type = IProposalType.SchemeRegistrarPropose
+        } else if (item.schemeRegister.schemeToRemove) {
+          type = IProposalType.SchemeRegistrarProposeToRemove
+        } else {
+          throw Error(`Unknown proposal type: schemeRegistrar without a scheme to register or to remove`)
+        }
         schemeRegistrar =  {
           decision: item.schemeRegistrar.decision,
           id: item.schemeRegistrar.id,
@@ -515,9 +508,10 @@
           schemeToRegisterPermission: item.schemeRegistrar.schemeToRegisterPermission,
           schemeToRemove: item.schemeRegistrar.schemeToRemove
         }
-      }
-=======
-      // the formule to enter into the preboosted state is:
+      } else {
+        throw Error(`Unknown propsal type`)
+      }
+      // the  formule to enter into the preboosted state is:
       // (S+/S-) > AlphaConstant^NumberOfBoostedProposal.
       // (stakesFor/stakesAgainst) > gpQueue.threshold
       const stage: any = IProposalStage[item.stage]
@@ -541,7 +535,6 @@
       }
       const thresholdConst = realMathToNumber(new BN(item.thresholdConst))
 
->>>>>>> 149b983b
       return {
         accountsWithUnclaimedRewards: item.accountsWithUnclaimedRewards,
         activationTime: Number(item.activationTime),
@@ -554,13 +547,8 @@
         daoBountyConst: item.daoBountyConst,
         description: item.description,
         descriptionHash: item.descriptionHash,
-<<<<<<< HEAD
-        executedAt: item.executedAt,
-=======
         downStakeNeededToQueue,
-        ethReward: new BN(item.contributionReward.ethReward),
         executedAt: Number(item.executedAt),
->>>>>>> 149b983b
         executionState: IExecutionState[item.executionState] as any,
         expiresInQueueAt: Number(item.expiresInQueueAt),
         genericScheme,
@@ -573,22 +561,10 @@
         proposingRepReward: new BN(item.proposingRepReward),
         queuedVotePeriodLimit: Number(item.queuedVotePeriodLimit),
         queuedVoteRequiredPercentage: Number(item.queuedVoteRequiredPercentage),
-<<<<<<< HEAD
+        quietEndingPeriod: Number(item.quietEndingPeriod),
         quietEndingPeriodBeganAt: item.quietEndingPeriodBeganAt,
-        resolvedAt: item.resolvedAt !== undefined ? Number(item.resolvedAt) : null,
+        resolvedAt: item.resolvedAt !== undefined ? Number(item.resolvedAt) : 0,
         schemeRegistrar,
-        stage: IProposalStage[item.stage] as any,
-        stakesAgainst: new BN(item.stakesAgainst),
-        stakesFor: new BN(item.stakesFor),
-        thresholdConst: Number(item.thresholdConst),
-        title: item.title,
-        totalRepWhenExecuted: new BN(item.totalRepWhenExecuted),
-        type: IProposalType.ContributionReward,
-=======
-        quietEndingPeriod: Number(item.quietEndingPeriod),
-        quietEndingPeriodBeganAt: Number(item.quietEndingPeriodBeganAt),
-        reputationReward: new BN(item.contributionReward.reputationReward),
-        resolvedAt: item.resolvedAt !== undefined ? Number(item.resolvedAt) : 0,
         stage,
         stakesAgainst,
         stakesFor,
@@ -596,8 +572,8 @@
         thresholdConst,
         title: item.title,
         totalRepWhenExecuted: new BN(item.totalRepWhenExecuted),
+        type,
         upstakeNeededToPreBoost,
->>>>>>> 149b983b
         url: item.url,
         votesAgainst: new BN(item.votesAgainst),
         votesCount: item.votes.length,
