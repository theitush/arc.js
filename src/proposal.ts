import BN = require('bn.js')
import gql from 'graphql-tag'
import { Observable } from 'rxjs'
import { first } from 'rxjs/operators'
import { Arc, IApolloQueryOptions } from './arc'
import { DAO } from './dao'
import { Logger } from './logger'
import { Operation } from './operation'
import { IRewardQueryOptions, IRewardState, Reward } from './reward'
import { IStake, IStakeQueryOptions, Stake } from './stake'
import { Token } from './token'
import { Address, Date, ICommonQueryOptions, IStateful } from './types'
import { nullAddress, realMathToNumber } from './utils'
import { IVote, IVoteQueryOptions, Vote } from './vote'

export enum IProposalType {
  ContributionReward, // propose a contributionReward
  GenericScheme, // propose to execute a function call from a registered genericScheme
  SchemeRegistrarPropose, // propose to register to schme
  SchemeRegistrarProposeToRemove // propose to remove a registered scheme
}

export enum IProposalOutcome {
  None,
  Pass,
  Fail
}

export enum IProposalStage {
  ExpiredInQueue,
  Executed,
  Queued,
  PreBoosted,
  Boosted,
  QuietEndingPeriod
}

export enum IExecutionState {
  None,
  QueueBarCrossed,
  QueueTimeOut,
  PreBoostedBarCrossed,
  BoostedTimeOut,
  BoostedBarCrossed
}

export interface IProposalState {
  accountsWithUnclaimedRewards: Address[],
  activationTime: number
  boostedAt: Date
  boostedVotePeriodLimit: number
  contributionReward: IContributionReward|null
  confidenceThreshold: number
  createdAt: Date
  dao: DAO
  daoBountyConst: number
  descriptionHash?: string
  description?: string
  downStakeNeededToQueue: BN
  executedAt: Date
  executionState: IExecutionState
  expiresInQueueAt: Date
  genericScheme: IGenericScheme|null
  id: string
  organizationId: string
  paramsHash: string
  preBoostedAt: Date
  preBoostedVotePeriodLimit: number
  proposer: Address
  proposingRepReward: BN
  queuedVoteRequiredPercentage: number
  queuedVotePeriodLimit: number
  quietEndingPeriod: number
  quietEndingPeriodBeganAt: Date
  schemeRegistrar: ISchemeRegistrar|null
  resolvedAt: Date
  stage: IProposalStage
  stakesFor: BN
  stakesAgainst: BN
  threshold: BN
  thresholdConst: BN
  title?: string
  totalRepWhenExecuted: BN
  type: IProposalType,
  upstakeNeededToPreBoost: BN
  url?: string
  votesFor: BN
  votesAgainst: BN
  votesCount: number
  votingMachine: Address
  winningOutcome: IProposalOutcome
}

export interface IContributionReward {
  beneficiary: Address
  externalTokenReward: BN
  externalToken: Address
  ethReward: BN
  nativeTokenReward: BN
  periods: number
  periodLength: number
  reputationReward: BN
}

export interface IGenericScheme {
  id: string
  contractToCall: Address
  callData: string
  executed: boolean
  returnValue: string
}

export interface ISchemeRegistrar {
  id: string
  schemeToRegister: Address
  schemeToRegisterParamsHash: string
  schemeToRegisterPermission: string
  schemeToRemove: string
  decision: number
  schemeRegistered: boolean
  schemeRemoved: boolean
}

export class Proposal implements IStateful<IProposalState> {

  /**
   * Proposal.create() creates a new proposal
   * @param  options cf. IProposalCreateOptions
   * @param  context [description]
   * @return  an observable that streams the various states
   */
  public static create(options: IProposalCreateOptions, context: Arc): Operation<Proposal> {

    let msg: string // used for error messages
    if (!options.dao) {
      throw Error(`Proposal.create(options): options must include an address for "dao"`)
    }

    let ipfsDataToSave: object = {}

    const saveIPFSData = async () => {
      if (options.title || options.url || options.description) {
        if (!context.ipfsProvider) {
          throw Error(`No ipfsProvider set on Arc instance - cannot save data on IPFS`)
        }
        ipfsDataToSave = {
          description: options.description,
          title: options.title,
          url: options.url
        }
        if (options.descriptionHash) {
          msg = `Proposal.create() takes a descriptionHash, or values for title, url and description; not both`
          throw Error(msg)
        }
      }
      if (ipfsDataToSave !== {}) {
        Logger.debug('Saving data on IPFS...')
        let descriptionHash: string = ''
        try {
          const ipfsResponse = await context.ipfs.add(Buffer.from(JSON.stringify(ipfsDataToSave)))
          descriptionHash = ipfsResponse[0].path
          // pin the file
          await context.ipfs.pin.add(descriptionHash)
        } catch (error) {
          throw error
        }
        Logger.debug(`Data saved successfully as ${options.descriptionHash}`)
        return descriptionHash
      }
    }

    let createTransaction: () => any = () => null

    let eventName: string
    switch (options.type) {
    // ContributionReward
      case IProposalType.ContributionReward:
        eventName = 'NewContributionProposal'
        const contributionReward = context.getContract('ContributionReward')

        createTransaction = async () => {
          options.descriptionHash = await saveIPFSData()
          const transaction = contributionReward.methods.proposeContributionReward(
              options.dao,
              options.descriptionHash || '',
              options.reputationReward && options.reputationReward.toString() || 0,
              [
                options.nativeTokenReward && options.nativeTokenReward.toString() || 0,
                options.ethReward && options.ethReward.toString() || 0,
                options.externalTokenReward && options.externalTokenReward.toString() || 0,
                options.periodLength || 12,
                options.periods || 5
              ],
              options.externalTokenAddress || nullAddress,
              options.beneficiary
          )
          return transaction
        }
        break

      // GenericScheme
      case IProposalType.GenericScheme:
        eventName = 'NewCallProposal'
        if (!options.callData) {
          throw new Error(`Missing argument "callData" for GenericScheme`)
        }
        if (options.value === undefined) {
          throw new Error(`Missing argument "value" for GenericScheme`)
        }
        createTransaction = async () => {
          options.descriptionHash = await saveIPFSData()

          const genericScheme = context.getContract('GenericScheme')
          const transaction = genericScheme.methods.proposeCall(
            options.dao,
            options.callData,
            options.value,
            options.descriptionHash
          )
          return transaction
        }
        break

      // SchemeRegistrar
      case IProposalType.SchemeRegistrarPropose:
        eventName = 'NewSchemeProposal'
        if (!options.scheme) {
          msg = `Missing argument "scheme" for SchemeRegistrar`
          throw Error(msg)
        }
        if (!options.parametersHash) {
          msg = `Missing argument "parametersHash" for SchemeRegistrar`
          throw Error(msg)
        }
        if (!options.permissions) {
          msg = `Missing argument "permissions" for SchemeRegistrar`
          throw Error(msg)
        }
        createTransaction = async () => {
          const schemeRegistrar = context.getContract('SchemeRegistrar')
          options.descriptionHash = await saveIPFSData()

          const transaction = schemeRegistrar.methods.proposeScheme(
            options.dao,
            options.scheme,
            options.parametersHash,
            options.permissions,
            options.descriptionHash
          )
          return transaction
        }
        break
      case IProposalType.SchemeRegistrarProposeToRemove:
        eventName = 'RemoveSchemeProposal'
        if (!options.scheme) {
          msg = `Missing argument "scheme" for SchemeRegistrar`
          throw Error(msg)
        }
        createTransaction = async () => {
          const schemeRegistrar = context.getContract('SchemeRegistrar')
          options.descriptionHash = await saveIPFSData()
          const transaction = schemeRegistrar.methods.proposeToRemoveScheme(
            options.dao,
            options.scheme,
            options.descriptionHash
          )
          return transaction
        }
        break
      default:
        msg = `Unknown proposal type: "${options.type}" (did you use IProposalType.TypeOfProposal?)`
        throw Error(msg)
    }

    const map = (receipt: any) => {
      const proposalId = receipt.events[eventName].returnValues._proposalId
      return new Proposal(proposalId, options.dao as string, context)
    }

    return context.sendTransaction(createTransaction, map)
  }

  /**
   * Search for proposals
   * @param  options            Search options, must implemeent IProposalQueryOptions
   * @param  context            An instance of Arc
   * @param  apolloQueryOptions [description]
   * @return                    An observable of lists of results
   *
   * For example:
   *    Proposal.search({ stage: IProposalStage.Queued})
   */
  public static search(
    options: IProposalQueryOptions,
    context: Arc,
    apolloQueryOptions: IApolloQueryOptions = {}
  ): Observable < Proposal[] > {
    let where = ''

    // default options
    options.type = options.type || IProposalType.ContributionReward

    for (const key of Object.keys(options)) {
      const value = options[key]
      if (key === 'stage' && value !== undefined) {
        where += `stage: "${IProposalStage[value as IProposalStage]}"\n`
      } else if (key === 'stage_in' && Array.isArray(value)) {
        const stageValues = options[key].map((stage: number) => '"' + IProposalStage[stage as IProposalStage] + '"')
        where += `stage_in: [${stageValues.join(',')}]\n`
      } else if (key === 'type') {
        // TODO: we are not distinguishing between the schemeregisterpropose
        // and SchemeRegistrarProposeToRemove proposals
        if (value === IProposalType.SchemeRegistrarPropose) {
          where += `schemeRegistrar_not: null\n`
        } else if (value === IProposalType.SchemeRegistrarProposeToRemove) {
          where += `schemeRegistrar_not: null\n`
        } else {
          const apolloKey = IProposalType[value][0].toLowerCase() + IProposalType[value].slice(1)
          where += `${apolloKey}_not: null\n`
        }
      } else if (Array.isArray(options[key])) {
        // Support for operators like _in
        const values = options[key].map((val: number) => '"' + val + '"')
        where += `${key}: [${values.join(',')}]\n`
      } else {
        if (key === 'proposer' || key === 'beneficiary' || key === 'dao') {
          where += `${key}: "${(options[key] as string).toLowerCase()}"\n`
        } else {
          where += `${key}: "${options[key] as string}"\n`

        }
      }
    }

    const query = gql`
      {
        proposals(where: {
          ${where}
        }) {
          id
          dao {
            id
          }
        }
      }
    `

    return context._getObservableList(
      query,
      (r: any) => new Proposal(r.id, r.dao.id, context),
      apolloQueryOptions
    ) as Observable<Proposal[]>
  }
  /**
   * `state` is an observable of the proposal state
   */
  public context: Arc
  public dao: DAO

constructor(
    public id: string,
    public daoAddress: Address,
    // public type: IProposalType = IProposalType.ContributionReward,
    context: Arc
  ) {
    this.id = id
    this.context = context
    this.dao = new DAO(daoAddress, context)
    // this.type = type
  }

  public state(): Observable < IProposalState > {
    const query = gql`
      {
        proposal(id: "${this.id}") {
          id
          accountsWithUnclaimedRewards
          boostedAt
          confidenceThreshold
          contributionReward {
            beneficiary
            ethReward
            externalToken
            externalTokenReward
            externalToken
            nativeTokenReward
            periods
            periodLength
            reputationReward
          }
          createdAt
          dao {
            id
          }
          description
          descriptionHash
          executedAt
          executionState
          expiresInQueueAt
          genericScheme {
            id
            contractToCall
            callData
            executed
            returnValue
          }
          gpRewards {
            id
          }
          gpQueue {
            activationTime
            boostedVotePeriodLimit
            daoBountyConst
            minimumDaoBounty
            paramsHash
            preBoostedVotePeriodLimit
            proposingRepReward
            quietEndingPeriod
            queuedVotePeriodLimit
            queuedVoteRequiredPercentage
            threshold
            thresholdConst
            votersReputationLossRatio
          }
          organizationId
          paramsHash
          preBoostedAt
          proposer
          quietEndingPeriodBeganAt
<<<<<<< HEAD
          queuedVotePeriodLimit
          queuedVoteRequiredPercentage
          schemeRegistrar {
            id
            schemeToRegister
            schemeToRegisterParamsHash
            schemeToRegisterPermission
            schemeToRemove
            decision
            schemeRegistered
            schemeRemoved
          }
=======
>>>>>>> 3b626257
          stage
          stakes {
            id
          }
          stakesFor
          stakesAgainst
          totalRepWhenExecuted
          title
          url
          votes {
            id
          }
          votesAgainst
          votesFor
          votingMachine
          winningOutcome
        }
      }
    `

    const itemMap = (item: any): IProposalState|null => {
      if (item === null) {
        // no proposal was found - we return null
        return null
      }

      let contributionReward: IContributionReward|null = null
      let type: IProposalType
      let genericScheme: IGenericScheme|null = null
      let schemeRegistrar: ISchemeRegistrar|null = null
      if (item.contributionReward) {
        type = IProposalType.ContributionReward
        contributionReward = {
          beneficiary: item.contributionReward.beneficiary,
          ethReward: new BN(item.contributionReward.ethReward),
          externalToken: item.contributionReward.externalToken,
          externalTokenReward: new BN(item.contributionReward.externalTokenReward),
          nativeTokenReward: new BN(item.contributionReward.nativeTokenReward),
          periodLength: Number(item.contributionReward.periodLength),
          periods: Number(item.contributionReward.periods),
          reputationReward: new BN(item.contributionReward.reputationReward)
        }
      } else if (item.genericScheme) {
        type = IProposalType.GenericScheme
        genericScheme = {
          callData: item.genericScheme.callData,
          contractToCall: item.genericScheme.contractToCall,
          executed: item.genericScheme.executed,
          id: item.genericScheme.id,
          returnValue: item.genericScheme.returnValue
        }
      } else if (item.schemeRegistrar) {
        if (item.schemeRegistrar.schemeToRegister) {
          type = IProposalType.SchemeRegistrarPropose
        } else if (item.schemeRegistrar.schemeToRemove) {
          type = IProposalType.SchemeRegistrarProposeToRemove
        } else {
          throw Error(`Unknown proposal type: schemeRegistrar without a scheme to register or to remove`)
        }
        schemeRegistrar =  {
          decision: item.schemeRegistrar.decision,
          id: item.schemeRegistrar.id,
          schemeRegistered: item.schemeRegistrar.schemeRegistered,
          schemeRemoved: item.schemeRegistrar.schemeRemoved,
          schemeToRegister: item.schemeRegistrar.schemeToRegister,
          schemeToRegisterParamsHash: item.schemeRegistrar.schemeToRegisterParamsHash,
          schemeToRegisterPermission: item.schemeRegistrar.schemeToRegisterPermission,
          schemeToRemove: item.schemeRegistrar.schemeToRemove
        }
      } else {
        throw Error(`Unknown propsal type`)
      }
      // the  formule to enter into the preboosted state is:
      // (S+/S-) > AlphaConstant^NumberOfBoostedProposal.
      // (stakesFor/stakesAgainst) > gpQueue.threshold
      const stage: any = IProposalStage[item.stage]
      const threshold: BN = realMathToNumber(new BN(item.gpQueue.threshold))
      const stakesFor = new BN(item.stakesFor)
      const stakesAgainst = new BN(item.stakesAgainst)

      // upstakeNeededToPreBoost is the amount of tokens needed to upstake to move to the preboost queue
      // this is only non-zero for Queued proposals
      // note that the number can be negative!
      let upstakeNeededToPreBoost: BN = new BN(0)
      if (stage === IProposalStage.Queued) {
        upstakeNeededToPreBoost = threshold.mul(stakesAgainst).sub(stakesFor)
      }
      // upstakeNeededToPreBoost is the amount of tokens needed to upstake to move to the Queued queue
      // this is only non-zero for Preboosted proposals
      // note that the number can be negative!
      let downStakeNeededToQueue: BN = new BN(0)
      if (stage === IProposalStage.PreBoosted) {
        downStakeNeededToQueue = stakesFor.div(threshold).sub(stakesAgainst)
      }
      const thresholdConst = realMathToNumber(new BN(item.gpQueue.thresholdConst))

      return {
        accountsWithUnclaimedRewards: item.accountsWithUnclaimedRewards,
<<<<<<< HEAD
        activationTime: Number(item.activationTime),
=======
        activationTime: Number(item.gpQueue.activationTime),
        beneficiary: item.contributionReward.beneficiary,
>>>>>>> 3b626257
        boostedAt: Number(item.boostedAt),
        boostedVotePeriodLimit: Number(item.gpQueue.boostedVotePeriodLimit),
        confidenceThreshold: Number(item.confidenceThreshold),
        contributionReward,
        createdAt: Number(item.createdAt),
        dao: new DAO(item.dao.id, this.context),
        daoBountyConst: item.gpQueue.daoBountyConst,
        description: item.description,
        descriptionHash: item.descriptionHash,
        downStakeNeededToQueue,
        executedAt: Number(item.executedAt),
        executionState: IExecutionState[item.executionState] as any,
        expiresInQueueAt: Number(item.expiresInQueueAt),
        genericScheme,
        id: item.id,
        organizationId: item.organizationId,
        paramsHash: item.paramsHash,
        preBoostedAt: Number(item.preBoostedAt),
        preBoostedVotePeriodLimit: Number(item.gpQueue.preBoostedVotePeriodLimit),
        proposer: item.proposer,
<<<<<<< HEAD
        proposingRepReward: new BN(item.proposingRepReward),
        queuedVotePeriodLimit: Number(item.queuedVotePeriodLimit),
        queuedVoteRequiredPercentage: Number(item.queuedVoteRequiredPercentage),
        quietEndingPeriod: Number(item.quietEndingPeriod),
        quietEndingPeriodBeganAt: item.quietEndingPeriodBeganAt || 0,
=======
        proposingRepReward: new BN(item.gpQueue.proposingRepReward),
        queuedVotePeriodLimit: Number(item.gpQueue.queuedVotePeriodLimit),
        queuedVoteRequiredPercentage: Number(item.gpQueue.queuedVoteRequiredPercentage),
        quietEndingPeriod: Number(item.gpQueue.quietEndingPeriod),
        quietEndingPeriodBeganAt: Number(item.quietEndingPeriodBeganAt),
        reputationReward: new BN(item.contributionReward.reputationReward),
>>>>>>> 3b626257
        resolvedAt: item.resolvedAt !== undefined ? Number(item.resolvedAt) : 0,
        schemeRegistrar,
        stage,
        stakesAgainst,
        stakesFor,
        threshold,
        thresholdConst,
        title: item.title,
        totalRepWhenExecuted: new BN(item.totalRepWhenExecuted),
        type,
        upstakeNeededToPreBoost,
        url: item.url,
        votesAgainst: new BN(item.votesAgainst),
        votesCount: item.votes.length,
        votesFor: new BN(item.votesFor),
        votingMachine: item.votingMachine,
        winningOutcome: IProposalOutcome[item.winningOutcome] as any
      }
    }

    return this.context._getObservableObject(query, itemMap) as Observable<IProposalState>
  }

  /**
   * [votingMachine description]
   * @return [description]
   */
  public votingMachine() {
    return this.context.getContract('GenesisProtocol')
  }

  public redeemerContract() {
    return this.context.getContract('Redeemer')
  }

  public votes(options: IVoteQueryOptions = {}): Observable < IVote[] > {
    options.proposal = this.id
    return Vote.search(options, this.context)
  }

  /**
   * Vote for this proposal
   * @param  outcome one of IProposalOutcome.Pass (0) or IProposalOutcome.FAIL (1)
   * @param  amount the amount of reputation to vote with. Defaults to 0 - in that case,
   *  all the sender's rep will be used
   * @return  an observable Operation<Vote>
   */
  public vote(outcome: IProposalOutcome, amount: number = 0): Operation < Vote | null > {

    const votingMachine = this.votingMachine()

    const voteMethod = votingMachine.methods.vote(
      this.id,  // proposalId
      outcome, // a value between 0 to and the proposal number of choices.
      amount.toString(), // amount of reputation to vote with . if _amount == 0 it will use all voter reputation.
      nullAddress
    )

    const map = (receipt: any) => {
      const event = receipt.events.VoteProposal
      if (!event) {
        // no vote was cast
        return null
      }
      const voteId = undefined

      return new Vote(
        voteId,
        event.returnValues._voter,
        // createdAt is "about now", but we cannot calculate the data that will be indexed by the subgraph
        0, // createdAt -
        outcome,
        event.returnValues._reputation, // amount
        this.id, // proposalID
        this.dao.address
      )
    }
    const errorHandler = async (error: Error) => {
      if (error.message.match(/revert/)) {
        const proposal = this
        const prop = await votingMachine.methods.proposals(proposal.id).call()
        if (prop.proposer === nullAddress ) {
          return new Error(`Unknown proposal with id ${proposal.id}`)
        }
        const contributionReward = this.context.getContract('ContributionReward')
        const proposalDataOnChain = await contributionReward.methods
          .organizationsProposals(this.dao.address, this.id).call()

        // requirement from ContributionReward.sol
        // require(organizationsProposals[address(proposal.avatar)][_proposalId].executionTime == 0);
        if (Number(proposalDataOnChain.executionTime) !== 0) {
          const msg = `proposal ${proposal.id} already executed`
          throw Error(msg)
        }
      }
      // if we have found no known error, we return the original error
      return error
    }
    return this.context.sendTransaction(voteMethod, map, errorHandler)
  }

  public stakingToken() {
    return new Token(this.context.getContract('GEN').options.address, this.context)
  }

  public stakes(options: IStakeQueryOptions = {}): Observable < IStake[] > {
    options.proposal = this.id
    return Stake.search(options, this.context)
  }

  public stake(outcome: IProposalOutcome, amount: BN ): Operation < Stake > {
    const stakeMethod = this.votingMachine().methods.stake(
      this.id,  // proposalId
      outcome, // a value between 0 to and the proposal number of choices.
      amount.toString() // the amount of tokens to stake
    )

    const map = (receipt: any) => { // map extracts Stake instance from receipt
        const event = receipt.events.Stake
        if (!event) {
          // for some reason, a transaction was mined but no error was raised before
          throw new Error(`Error staking: no "Stake" event was found - ${Object.keys(receipt.events)}`)
        }
        const stakeId = undefined

        return new Stake(
          stakeId,
          event.returnValues._staker,
          // createdAt is "about now", but we cannot calculate the data that will be indexed by the subgraph
          undefined,
          outcome,
          event.returnValues._reputation, // amount
          this.id // proposalID
        )
    }

    const errorHandler =  async (error: Error) => {
      if (error.message.match(/revert/)) {
        const proposal = this
        const stakingToken = this.stakingToken()
        const prop = await this.votingMachine().methods.proposals(proposal.id).call()
        if (prop.proposer === nullAddress ) {
          return new Error(`Unknown proposal with id ${proposal.id}`)
        }

        // staker has sufficient balance
        const defaultAccount = await this.context.getAccount().pipe(first()).toPromise()
        const balance = new BN(await stakingToken.contract().methods.balanceOf(defaultAccount).call())
        const amountBN = new BN(amount)
        if (balance.lt(amountBN)) {
          const msg = `Staker ${defaultAccount} has insufficient balance to stake ${amount.toString()}
            (balance is ${balance.toString()})`
          return new Error(msg)
        }

        // staker has approved the token spend
        const allowance = new BN(await stakingToken.contract().methods.allowance(
          defaultAccount, this.votingMachine().options.address
        ).call())
        if (allowance.lt(amountBN)) {
          return new Error(`Staker has insufficient allowance to stake ${amount.toString()}
            (allowance is ${allowance.toString()})`)
        }
      }
      // if we have found no known error, we return the original error
      return error
    }
    return this.context.sendTransaction(stakeMethod, map, errorHandler)
  }

  public rewards(options: IRewardQueryOptions = {}): Observable < IRewardState[] > {
    options.proposal = this.id
    return Reward.search(options, this.context)
  }

  /**
   * [claimRewards description] Execute the proposal and distribute the rewards
   * to the beneficiary.
   * This uses the Redeemer.sol helper contract
   * @param  beneficiary Addresss of the beneficiary, optional, defaults to the defaultAccount
   * @return  an Operation
   */
  public claimRewards(beneficiary ?: Address): Operation < boolean > {
    // const transaction = this.votingMachine().methods.redeem(this.id, account)
    if (!beneficiary) {
      beneficiary = this.context.web3.eth.defaultAccount
    }
    const transaction = this.redeemerContract().methods.redeem(
      this.id,
      this.dao.address,
      beneficiary
    )
    return this.context.sendTransaction(transaction, () => true)
  }

  /**
   * calll the 'execute()' function on the votingMachine.
   * the main purpose of this function is to set the stage of the proposals
   * this call may (or may not) "execute" the proposal itself (i.e. do what the proposal proposes)
   * @return an Operation that, when sucessful, wil lcontain the receipt of the transaction
   */
  public execute(): Operation<any> {
    const transaction = this.votingMachine().methods.execute(this.id)
    const map = (receipt: any) => {
      if (Object.keys(receipt.events).length  === 0) {
        // this does not mean that anything failed
        return receipt
      } else {
        return receipt
      }
    }
    const errorHandler = async (err: Error) => {
      let msg: string = ''
      const contributionReward = this.context.getContract('ContributionReward')
      const proposalDataOnChain = await contributionReward.methods
        .organizationsProposals(this.dao.address, this.id).call()

      // requirement from ContributionReward.sol
      // require(organizationsProposals[address(proposal.avatar)][_proposalId].executionTime == 0);
      if (Number(proposalDataOnChain.executionTime) !== 0) {
        msg = `proposal already executed`
      }

      // requirement from ContributionReward.sol
      // require(organizationsProposals[address(proposal.avatar)][_proposalId].beneficiary != address(0));
      if (proposalDataOnChain.periodLength === '0' && proposalDataOnChain.numberOfPeriods === '0') {
        msg = `A proposal with id ${this.id} does not exist`
      } else if (proposalDataOnChain.beneficiary === nullAddress) {
        msg = `beneficiary is ${nullAddress}`
      }

      if (msg) {
        return Error(`Proposal execution failed: ${msg}`)
      } else {
        return err
      }

    }
    return this.context.sendTransaction(transaction, map, errorHandler)
  }
}

enum ProposalQuerySortOptions {
  resolvesAt = 'resolvesAt',
  preBoostedAt = 'preBoostedAt'
}

export interface IProposalQueryOptions extends ICommonQueryOptions {
  active?: boolean
  boosted?: boolean
  proposer?: Address
  proposalId?: string
  stage?: IProposalStage
  orderBy?: ProposalQuerySortOptions
  // the options above should be ok for the current alchemy; will add more options as needed
  executedAfter?: Date
  executedBefore?: Date
  [key: string]: any
}

export interface IProposalCreateOptions {
  beneficiary: Address
  dao?: Address
  description?: string
  descriptionHash?: string
  callData?: string // for GenericSchemeProposal
  nativeTokenReward?: BN // for ContributionRewardProposal
  reputationReward?: BN // for ContributionRewardProposal
  ethReward?: BN // for ContributionRewardProposal
  externalTokenReward?: BN // for ContributionRewardProposal
  externalTokenAddress?: Address // for ContributionRewardProposal
  periodLength?: number // for ContributionRewardProposal
  periods?: any // for ContributionRewardProposal
  parametersHash?: string // for schemeRegistrar Proposal
  permissions?: string // for schemeRegistrar Proposal
  scheme?: Address // for schemeRegistrar Proposal
  title?: string
  type: IProposalType
  url?: string
  value?: number // for GenericSchemeProposal
}<|MERGE_RESOLUTION|>--- conflicted
+++ resolved
@@ -427,9 +427,6 @@
           preBoostedAt
           proposer
           quietEndingPeriodBeganAt
-<<<<<<< HEAD
-          queuedVotePeriodLimit
-          queuedVoteRequiredPercentage
           schemeRegistrar {
             id
             schemeToRegister
@@ -440,8 +437,6 @@
             schemeRegistered
             schemeRemoved
           }
-=======
->>>>>>> 3b626257
           stage
           stakes {
             id
@@ -540,12 +535,7 @@
 
       return {
         accountsWithUnclaimedRewards: item.accountsWithUnclaimedRewards,
-<<<<<<< HEAD
-        activationTime: Number(item.activationTime),
-=======
         activationTime: Number(item.gpQueue.activationTime),
-        beneficiary: item.contributionReward.beneficiary,
->>>>>>> 3b626257
         boostedAt: Number(item.boostedAt),
         boostedVotePeriodLimit: Number(item.gpQueue.boostedVotePeriodLimit),
         confidenceThreshold: Number(item.confidenceThreshold),
@@ -566,20 +556,11 @@
         preBoostedAt: Number(item.preBoostedAt),
         preBoostedVotePeriodLimit: Number(item.gpQueue.preBoostedVotePeriodLimit),
         proposer: item.proposer,
-<<<<<<< HEAD
-        proposingRepReward: new BN(item.proposingRepReward),
-        queuedVotePeriodLimit: Number(item.queuedVotePeriodLimit),
-        queuedVoteRequiredPercentage: Number(item.queuedVoteRequiredPercentage),
-        quietEndingPeriod: Number(item.quietEndingPeriod),
-        quietEndingPeriodBeganAt: item.quietEndingPeriodBeganAt || 0,
-=======
         proposingRepReward: new BN(item.gpQueue.proposingRepReward),
         queuedVotePeriodLimit: Number(item.gpQueue.queuedVotePeriodLimit),
         queuedVoteRequiredPercentage: Number(item.gpQueue.queuedVoteRequiredPercentage),
         quietEndingPeriod: Number(item.gpQueue.quietEndingPeriod),
         quietEndingPeriodBeganAt: Number(item.quietEndingPeriodBeganAt),
-        reputationReward: new BN(item.contributionReward.reputationReward),
->>>>>>> 3b626257
         resolvedAt: item.resolvedAt !== undefined ? Number(item.resolvedAt) : 0,
         schemeRegistrar,
         stage,
