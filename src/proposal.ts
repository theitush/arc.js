import BN = require('bn.js');
import gql from 'graphql-tag'
import { Observable, of } from 'rxjs'
import { first } from 'rxjs/operators'
import { Arc, IApolloQueryOptions } from './arc'
import { DAO } from './dao'
import { Logger } from './logger'
import { Operation } from './operation'
import { IRewardQueryOptions, IRewardState, Reward } from './reward'
import { IStake, IStakeQueryOptions, Stake } from './stake'
import { Token } from './token'
import { Address, Date, ICommonQueryOptions, IStateful } from './types'
import { nullAddress } from './utils'
import { IVote, IVoteQueryOptions, Vote } from './vote'

export enum ProposalOutcome {
  None,
  Pass,
  Fail
}

export enum ProposalStage {
  ExpiredInQueue,
  Executed,
  Queued,
  PreBoosted,
  Boosted,
  QuietEndingPeriod
}

export interface IProposalState {
  id: string
  beneficiary: Address
  boostedAt: Date
  boostingThreshold: number
  boostedVotePeriodLimit: number
  confidence: number
  createdAt: Date
  dao: DAO
  description?: string
  ethReward: BN
  executedAt: Date
  externalTokenReward: BN
  descriptionHash?: string
  nativeTokenReward: BN
  preBoostedVotePeriodLimit: number
  proposer: Address
  proposingRepReward: BN
  quietEndingPeriodBeganAt: Date
  reputationReward: BN
  resolvedAt: Date
  stage: ProposalStage
<<<<<<< HEAD
  stakesFor: BN
  stakesAgainst: BN
=======
  stakesFor: number
  stakesAgainst: number
  totalRepWhenExecuted: number
>>>>>>> 4e5e0174
  title?: string
  url?: string
  votesFor: BN
  votesAgainst: BN
  winningOutcome: ProposalOutcome
}

export class Proposal implements IStateful<IProposalState> {

  /**
   * Proposal.create() creates a new proposal
   * @param  options cf. IProposalCreateOptions
   * @param  context [description]
   * @return  an observable that streams the various states
   */
  public static create(options: IProposalCreateOptions, context: Arc): Operation<Proposal> {

    if (!options.dao) {
      throw Error(`Proposal.create(options): options must include an address for "dao"`)
    }

    let ipfsDataToSave: object = {}
    if (options.title || options.url || options.description) {
      if (!context.ipfsProvider) {
        throw Error(`No ipfsProvider set on Arc instance - cannot save data on IPFS`)
      }
      ipfsDataToSave = {
        description: options.description,
        title: options.title,
        url: options.url
      }
      if (options.descriptionHash) {
        const msg = `Proposal.create() takes a descriptionHash, or a value for title, url and description, but not both`
        throw Error(msg)
      }
    }
    const contributionReward = context.getContract('ContributionReward')

    async function createTransaction() {
      if (ipfsDataToSave !== {}) {
        Logger.debug('Saving data on IPFS...')
        const ipfsResponse = await context.ipfs.add(Buffer.from(JSON.stringify(ipfsDataToSave)))
        options.descriptionHash = ipfsResponse[0].path
        Logger.debug(`Data saved successfully as ${options.descriptionHash}`)
      }

      const transaction = contributionReward.methods.proposeContributionReward(
          options.dao,
          options.descriptionHash || '',
          options.reputationReward || 0,
          [
            options.nativeTokenReward || 0,
            options.ethReward || 0,
            options.externalTokenReward || 0,
            options.periodLength || 12,
            options.periods || 5
          ],
          options.externalTokenAddress || nullAddress,
          options.beneficiary
      )
      return transaction
    }

    const map = (receipt: any) => {
      const proposalId = receipt.events.NewContributionProposal.returnValues._proposalId
      return new Proposal(proposalId, options.dao as string, context)
    }

    return context.sendTransaction(createTransaction, map)
  }

  public static search(
    options: IProposalQueryOptions,
    context: Arc,
    apolloQueryOptions: IApolloQueryOptions = {}
  ): Observable<Proposal[]> {
    let where = ''
    for (const key of Object.keys(options)) {
      if (key === 'stage' && options[key] !== undefined) {
        where += `${key}: ${ProposalStage[options[key] as ProposalStage]},\n`
      } else {
        where += `${key}: "${options[key] as string}",`
      }
    }

    const query = gql`
      {
        proposals(where: {
          ${where}
        }) {
          id
          dao {
            id
          }
        }
      }
    `

    return context._getObservableList(
      query,
      (r: any) => new Proposal(r.id, r.dao.id, context),
      apolloQueryOptions
    ) as Observable<Proposal[]>
  }
  /**
   * `state` is an observable of the proposal state
   */
  public state: Observable<IProposalState> = of()
  public context: Arc
  public dao: DAO

  constructor(public id: string, public daoAddress: Address, context: Arc) {
    this.id = id
    this.context = context
    this.dao = new DAO(daoAddress, context)

    const query = gql`
      {
        proposal(id: "${id}") {
          id
          activationTime
          boostedAt
          boostedVotePeriodLimit
          confidence
          createdAt
          dao {
            id
          }
          daoBountyConst
          description
          descriptionHash
          ethReward
          externalTokenReward
          executedAt
          proposer
          quietEndingPeriodBeganAt
          queuedVotePeriodLimit
          queuedVoteRequiredPercentage
          rewards {
            id
          }
          stage
          stakes {
            id
          }
          stakesFor
          stakesAgainst
          totalRepWhenExecuted
          title
          url
          votes {
            id
          }
          votesFor
          votesAgainst
          winningOutcome
          preBoostedVotePeriodLimit
          thresholdConst
          limitExponentValue
          quietEndingPeriod
          proposingRepReward
          votersReputationLossRatio
          minimumDaoBounty
          externalToken
          voteOnBehalf
          beneficiary
          reputationReward
          nativeTokenReward
          periods
          periodLength
        }
      }
    `

    const itemMap = (item: any) => {
      if (item === null) {
        // no proposal was found - we return null
        return null
      }

      const proposalStage = ProposalStage[item.stage]

      return {
        beneficiary: item.beneficiary,
        boostedAt: Number(item.boostedAt),
        boostedVotePeriodLimit: Number(item.boostedVotePeriodLimit),
        boostingThreshold: 0, // TODO:
        confidence: Number(item.confidence),
        createdAt: Number(item.createdAt),
        dao: new DAO(item.dao.id, this.context),
        description: item.description,
        descriptionHash: item.descriptionHash,
        ethReward: new BN(item.ethReward),
        executedAt: item.executedAt,
        externalTokenReward: new BN(item.externalTokenReward),
        id: item.id,
        nativeTokenReward: new BN(item.nativeTokenReward),
        preBoostedVotePeriodLimit: Number(item.preBoostedVotePeriodLimit),
        proposer: item.proposer,
        proposingRepReward: new BN(item.proposingRepReward),
        quietEndingPeriodBeganAt: item.quietEndingPeriodBeganAt,
        reputationReward: new BN(item.reputationReward),
        resolvedAt: item.resolvedAt !== undefined ? Number(item.resolvedAt) : null,
        stage: proposalStage,
        stakesAgainst: new BN(item.stakesAgainst),
        stakesFor: new BN(item.stakesFor),
        title: item.title,
        totalRepWhenExecuted: Number(item.totalRepWhenExecuted),
        url: item.url,
        votesAgainst: new BN(item.votesAgainst),
        votesFor: new BN(item.votesFor),
        winningOutcome: item.winningOutcome
      }
    }

    this.state = context._getObservableObject(query, itemMap) as Observable<IProposalState>
  }

  /**
   * [votingMachine description]
   * @return [description]
   */
  public votingMachine() {
    return this.context.getContract('GenesisProtocol')
  }

  public votes(options: IVoteQueryOptions = {}): Observable<IVote[]> {
    options.proposal = this.id
    return Vote.search(this.context, options)
  }

  /**
   * Vote for this proposal
   * @param  outcome one of ProposalOutcome.Pass (0) or ProposalOutcome.FAIL (1)
   * @param  amount the amount of reputation to vote with. Defaults to 0 - in that case,
   *  all the sender's rep will be used
   * @return  an observable Operation<Vote>
   */
  public vote(outcome: ProposalOutcome, amount: number = 0): Operation<Vote|null> {

    const votingMachine = this.votingMachine()

    const voteMethod = votingMachine.methods.vote(
      this.id,  // proposalId
      outcome, // a value between 0 to and the proposal number of choices.
      amount, // amount of reputation to vote with . if _amount == 0 it will use all voter reputation.
      nullAddress
    )

    return this.context.sendTransaction(
      voteMethod,
      (receipt: any) => {
        const event = receipt.events.VoteProposal
        if (!event) {
          // no vote was cast
          return null
        }
        const voteId = undefined

        return new Vote(
          voteId,
          event.returnValues._voter,
          // createdAt is "about now", but we cannot calculate the data that will be indexed by the subgraph
          0, // createdAt -
          outcome,
          event.returnValues._reputation, // amount
          this.id, // proposalID
          this.dao.address
        )
      },
      async (error: Error) => { // errorHandler
        if (error.message.match(/revert/)) {
          const proposal = this
          const prop = await votingMachine.methods.proposals(proposal.id).call()
          if (prop.proposer === nullAddress ) {
            return new Error(`Unknown proposal with id ${proposal.id}`)
          }
        }
        // if we have found no known error, we return the original error
        return error
      }
    )
  }

  public stakingToken() {
    return new Token(this.context.getContract('GEN').options.address, this.context)
  }

  public stakes(options: IStakeQueryOptions = {}): Observable<IStake[]> {
    options.proposal = this.id
    return Stake.search(this.context, options)
  }

  public stake(outcome: ProposalOutcome, amount: BN ): Operation<Stake> {
    const stakeMethod = this.votingMachine().methods.stake(
      this.id,  // proposalId
      outcome, // a value between 0 to and the proposal number of choices.
      amount // the amount of tokens to stake
    )

    return this.context.sendTransaction(
      stakeMethod,
      (receipt: any) => { // map extracts Stake instance from receipt
        const event = receipt.events.Stake
        if (!event) {
          // for some reason, a transaction was mined but no error was raised before
          throw new Error(`Error voting: no "Stake" event was found - ${Object.keys(receipt.events)}`)
        }
        const stakeId = undefined

        return new Stake(
          stakeId,
          event.returnValues._staker,
          // createdAt is "about now", but we cannot calculate the data that will be indexed by the subgraph
          undefined,
          outcome,
          event.returnValues._reputation, // amount
          this.id // proposalID
        )
      },
      async (error: Error) => { // errorHandler
        if (error.message.match(/revert/)) {
          const proposal = this
          const stakingToken = this.stakingToken()
          const prop = await this.votingMachine().methods.proposals(proposal.id).call()
          if (prop.proposer === nullAddress ) {
            return new Error(`Unknown proposal with id ${proposal.id}`)
          }

          // staker has sufficient balance
<<<<<<< HEAD
          const defaultAccount = this.context.web3.eth.defaultAccount
          const balance = new BN(await stakingToken.getContract().methods.balanceOf(defaultAccount).call())
          const amountBN = new BN(amount);
          if (balance.lt(amountBN)) {
            const msg = `Staker ${defaultAccount} has insufficient balance to stake ${amount.toString()} (balance is ${balance.toString()})`
=======
          const defaultAccount = await this.context.getAccount().pipe(first()).toPromise()
          const balance = await stakingToken.getContract().methods.balanceOf(defaultAccount).call()

          if (Number(balance) < amount) {
            const msg = `Staker ${defaultAccount} has insufficient balance to stake ${amount} (balance is ${balance})`
>>>>>>> 4e5e0174
            return new Error(msg)
          }

          // staker has approved the token spend
          const allowance = new BN(await stakingToken.getContract().methods.allowance(
            defaultAccount, this.votingMachine().options.address
          ).call())
          if (allowance.lt(amountBN)) {
            return new Error(`Staker has insufficient allowance to stake ${amount.toString()} (allowance is ${allowance.toString()})`)
          }
        }
        // if we have found no known error, we return the original error
        return error
      }
    )
  }

  public rewards(options: IRewardQueryOptions = {}): Observable<IRewardState[]> {
    options.proposal = this.id
    return Reward.search(this.context, options)
  }

  public claimRewards(account: Address): Operation<boolean> {
    const transaction = this.votingMachine().methods.redeem(this.id, account)
    return this.context.sendTransaction(transaction, () => true)
  }

  public execute(): Operation<any> {
    const transaction = this.votingMachine().methods.execute(this.id)
    const map = (receipt: any) => {
      if (Object.keys(receipt.events).length  === 0) {
        // this does not mean that anything failed,
        return receipt
      } else {
        return receipt
      }
    }
    return this.context.sendTransaction(transaction, map)
  }
}

enum ProposalQuerySortOptions {
  resolvesAt = 'resolvesAt'
  // 'resolvesAt' should be ok for the current alchemy; will add more options as needed.
}

export interface IProposalQueryOptions extends ICommonQueryOptions {
  active?: boolean
  boosted?: boolean
  proposer?: Address
  proposalId?: string
  stage?: ProposalStage
  orderBy?: ProposalQuerySortOptions
  // the options above should be ok for the current alchemy; will add more options as needed
  executedAfter?: Date
  executedBefore?: Date
  [key: string]: any
}

export interface IProposalCreateOptions {
  beneficiary: Address
  dao?: Address
  description?: string
  descriptionHash?: string
  nativeTokenReward?: BN
  reputationReward?: BN
  ethReward?: BN
  externalTokenReward?: BN
  externalTokenAddress?: Address
  periodLength?: number
  periods?: any
  title?: string
  type?: string
  url?: string
}<|MERGE_RESOLUTION|>--- conflicted
+++ resolved
@@ -1,4 +1,4 @@
-import BN = require('bn.js');
+import BN = require('bn.js')
 import gql from 'graphql-tag'
 import { Observable, of } from 'rxjs'
 import { first } from 'rxjs/operators'
@@ -50,14 +50,9 @@
   reputationReward: BN
   resolvedAt: Date
   stage: ProposalStage
-<<<<<<< HEAD
   stakesFor: BN
   stakesAgainst: BN
-=======
-  stakesFor: number
-  stakesAgainst: number
-  totalRepWhenExecuted: number
->>>>>>> 4e5e0174
+  totalRepWhenExecuted: BN
   title?: string
   url?: string
   votesFor: BN
@@ -388,19 +383,12 @@
           }
 
           // staker has sufficient balance
-<<<<<<< HEAD
-          const defaultAccount = this.context.web3.eth.defaultAccount
+          const defaultAccount = await this.context.getAccount().pipe(first()).toPromise()
           const balance = new BN(await stakingToken.getContract().methods.balanceOf(defaultAccount).call())
-          const amountBN = new BN(amount);
+          const amountBN = new BN(amount)
           if (balance.lt(amountBN)) {
-            const msg = `Staker ${defaultAccount} has insufficient balance to stake ${amount.toString()} (balance is ${balance.toString()})`
-=======
-          const defaultAccount = await this.context.getAccount().pipe(first()).toPromise()
-          const balance = await stakingToken.getContract().methods.balanceOf(defaultAccount).call()
-
-          if (Number(balance) < amount) {
-            const msg = `Staker ${defaultAccount} has insufficient balance to stake ${amount} (balance is ${balance})`
->>>>>>> 4e5e0174
+            const msg = `Staker ${defaultAccount} has insufficient balance to stake ${amount.toString()}
+              (balance is ${balance.toString()})`
             return new Error(msg)
           }
 
@@ -409,7 +397,8 @@
             defaultAccount, this.votingMachine().options.address
           ).call())
           if (allowance.lt(amountBN)) {
-            return new Error(`Staker has insufficient allowance to stake ${amount.toString()} (allowance is ${allowance.toString()})`)
+            return new Error(`Staker has insufficient allowance to stake ${amount.toString()}
+              (allowance is ${allowance.toString()})`)
           }
         }
         // if we have found no known error, we return the original error
