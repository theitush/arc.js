import BN = require('bn.js')
import gql from 'graphql-tag'
import { from, Observable } from 'rxjs'
import { concatMap, filter, first } from 'rxjs/operators'
import { Arc, IApolloQueryOptions } from './arc'
import { DAO } from './dao'
import { IGenesisProtocolParams, mapGenesisProtocolParams } from './genesisProtocol'
import { IObservable } from './graphnode'
import { getEventArgs, ITransaction, ITransactionReceipt, Operation, toIOperationObservable } from './operation'
import { IQueueState } from './queue'
import { IRewardQueryOptions, Reward } from './reward'
import { ISchemeState, Scheme } from './scheme'
import { ICompetitionProposalState, IProposalCreateOptionsComp } from './schemes/competition'
import * as ContributionReward from './schemes/contributionReward'
import * as ContributionRewardExt from './schemes/contributionRewardExt'
import * as GenericScheme from './schemes/genericScheme'
import * as SchemeRegistrar from './schemes/schemeRegistrar'
import { CONTRIBUTION_REWARD_DUMMY_VERSION, REDEEMER_CONTRACT_VERSIONS } from './settings'
import { IStakeQueryOptions, Stake } from './stake'
import { Address, Date, ICommonQueryOptions, IStateful } from './types'
import {
  createGraphQlQuery, isAddress, NULL_ADDRESS, realMathToNumber,
  secondSinceEpochToDate
} from './utils'
import { IVoteQueryOptions, Vote } from './vote'

export const IProposalType = {
  ...ContributionReward.IProposalType,
  ...GenericScheme.IProposalType,
  ...SchemeRegistrar.IProposalType
}

type IProposalType = (
  ContributionReward.IProposalType |
  GenericScheme.IProposalType |
  SchemeRegistrar.IProposalType
)

export enum IProposalOutcome {
  None,
  Pass,
  Fail
}

export enum IProposalStage {
  ExpiredInQueue,
  Executed,
  Queued,
  PreBoosted,
  Boosted,
  QuietEndingPeriod
}

export enum IExecutionState {
  None,
  QueueBarCrossed,
  QueueTimeOut,
  PreBoostedBarCrossed,
  BoostedTimeOut,
  BoostedBarCrossed
}

export interface IProposalState {
  id: string
  dao: DAO
  scheme: ISchemeState
  votingMachine: Address
  accountsWithUnclaimedRewards: Address[],
  boostedAt: Date
  contributionReward: ContributionReward.IContributionReward | null
  competition: ICompetitionProposalState | null
  confidenceThreshold: number
  closingAt: Date
  createdAt: Date
  descriptionHash?: string
  description?: string
  downStakeNeededToQueue: BN
  executedAt: Date
  executionState: IExecutionState
  expiresInQueueAt: Date
  genericScheme: GenericScheme.IGenericScheme | null
  genesisProtocolParams: IGenesisProtocolParams
  organizationId: string
  paramsHash: string
  preBoostedAt: Date
  proposal: Proposal
  proposer: Address
  queue: IQueueState
  quietEndingPeriodBeganAt: Date
  schemeRegistrar: SchemeRegistrar.ISchemeRegistrar | null
  resolvedAt: Date
  stage: IProposalStage
  stakesFor: BN
  stakesAgainst: BN
  tags?: string[]
  title?: string
  totalRepWhenCreated: BN
  totalRepWhenExecuted: BN
  type: IProposalType,
  upstakeNeededToPreBoost: BN
  url?: string
  votesFor: BN
  votesAgainst: BN
  votesCount: number
  voteOnBehalf: Address
  winningOutcome: IProposalOutcome
}

export class Proposal implements IStateful<IProposalState> {
  public static fragments = {
    ProposalFields: gql`fragment ProposalFields on Proposal {
      id
      accountsWithUnclaimedRewards
      boostedAt
      closingAt
      confidenceThreshold
      competition {
        id
        admin
        endTime
        contract
        suggestionsEndTime
        createdAt
        numberOfWinningSuggestions
        numberOfVotesPerVoters
        numberOfWinners
        rewardSplit
        snapshotBlock
        startTime
        totalSuggestions
        totalVotes
        votingStartTime

      }
      contributionReward {
        id
        beneficiary
        ethReward
        ethRewardLeft
        externalToken
        externalTokenReward
        externalTokenRewardLeft
        nativeTokenReward
        nativeTokenRewardLeft
        periods
        periodLength
        reputationReward
        reputationChangeLeft
        alreadyRedeemedReputationPeriods
        alreadyRedeemedExternalTokenPeriods
        alreadyRedeemedNativeTokenPeriods
        alreadyRedeemedEthPeriods
      }
      createdAt
      dao {
        id
        schemes {
          id
          address
        }
      }
      description
      descriptionHash
      executedAt
      executionState
      expiresInQueueAt
      genericScheme {
        id
        contractToCall
        callData
        executed
        returnValue
      }
      genesisProtocolParams {
        id
        activationTime
        boostedVotePeriodLimit
        daoBountyConst
        limitExponentValue
        minimumDaoBounty
        preBoostedVotePeriodLimit
        proposingRepReward
        queuedVotePeriodLimit
        queuedVoteRequiredPercentage
        quietEndingPeriod
        thresholdConst
        votersReputationLossRatio
      }
      gpRewards {
        id
      }
      scheme {
        ...SchemeFields
      }
      gpQueue {
        id
        threshold
        votingMachine
      }
      organizationId
      preBoostedAt
      proposer
      quietEndingPeriodBeganAt
      schemeRegistrar {
        id
        schemeToRegister
        schemeToRegisterParamsHash
        schemeToRegisterPermission
        schemeToRemove
        decision
        schemeRegistered
        schemeRemoved
      }
      stage
      # stakes { id }
      stakesFor
      stakesAgainst
      tags {
        id
      }
      totalRepWhenCreated
      totalRepWhenExecuted
      title
      url
      # votes { id }
      votesAgainst
      votesFor
      votingMachine
      winningOutcome
    }`
  }

  /**
   * Search for proposals
   * @param  options            Search options, must implemeent IProposalQueryOptions
   * @param  context            An instance of Arc
   * @param  apolloQueryOptions [description]
   * @return                    An observable of lists of results
   *
   * For example:
   *    Proposal.search({ stage: IProposalStage.Queued})
   */
  public static search(
    context: Arc,
    options: IProposalQueryOptions = {},
    apolloQueryOptions: IApolloQueryOptions = {}
  ): Observable<Proposal[]> {
    let where = ''

    if (!options.where) { options.where = {} }

    for (const key of Object.keys(options.where)) {
      const value = options.where[key]
      if (key === 'stage' && value !== undefined) {
        where += `stage: "${IProposalStage[value as IProposalStage]}"\n`
      } else if (key === 'stage_in' && Array.isArray(value)) {
        const stageValues = value.map((stage: number) => '"' + IProposalStage[stage as IProposalStage] + '"')
        where += `stage_in: [${stageValues.join(',')}]\n`
      } else if (key === 'type') {
        // TODO: we are not distinguishing between the schemeregisterpropose
        // and SchemeRegistrarProposeToRemove proposals
        if (value.toString().includes('SchemeRegistrar')) {
          where += `schemeRegistrar_not: null\n`
        } else {
          if (IProposalType[value] === undefined) {
            throw Error(`Unknown value for "type" in proposals query: ${value}`)
          }
          const apolloKey = IProposalType[value][0].toLowerCase() + IProposalType[value].slice(1)
          where += `${apolloKey}_not: null\n`
        }
      } else if (Array.isArray(options.where[key])) {
        // Support for operators like _in
        const values = options.where[key].map((val: number) => '"' + val + '"')
        where += `${key}: [${values.join(',')}]\n`
      } else {
        if (key === 'proposer' || key === 'beneficiary' || key === 'dao') {
          const option = options.where[key] as string
          isAddress(option)
          where += `${key}: "${option.toLowerCase()}"\n`
        } else {
          where += `${key}: "${options.where[key]}"\n`
        }
      }
    }
    let query

    if (apolloQueryOptions.fetchAllData === true) {
      query = gql`query ProposalsSearchAllData
        {
          proposals ${createGraphQlQuery(options, where)} {
            ...ProposalFields
            votes {
              id
            }
            stakes {
              id
            }
          }
        }
        ${Proposal.fragments.ProposalFields}
        ${Scheme.fragments.SchemeFields}
      `
      return context.getObservableList(
        query,
        (r: any) => new Proposal(context, r),
        apolloQueryOptions
      ) as IObservable<Proposal[]>
    } else {
      query = gql`query ProposalSearchPartialData
        {
          proposals ${createGraphQlQuery(options, where)} {
            id
            dao {
              id
            }
            votingMachine
            scheme {
              id
              address
            }
          }
        }
      `
      return context.getObservableList(
        query,
        (r: any) => new Proposal(context, r.id),
        apolloQueryOptions
      ) as IObservable<Proposal[]>
    }
  }

  public context: Arc
  public id: string
  public coreState: IProposalState | undefined
  constructor(
<<<<<<< HEAD
    context: Arc,
    idOrOpts: string | IProposalStaticState
=======
    idOrOpts: string | IProposalState,
    context: Arc
>>>>>>> 90289001
  ) {
    if (typeof idOrOpts === 'string') {
      this.id = idOrOpts
    } else {
      this.id = idOrOpts.id
      this.setState(idOrOpts)
    }
    this.context = context
  }

  public setState(opts: IProposalState) {
    this.coreState = opts
  }

  public async fetchState(): Promise<IProposalState> {
    const state = await this.state({ subscribe: false }).pipe(first()).toPromise()
    if (state === null) {
      throw Error(`No proposal with id ${this.id} was found in the subgraph`)
    }
    this.setState(state)
    return state
  }
  /**
   * `state` is an observable of the proposal state
   */
  public state(apolloQueryOptions: IApolloQueryOptions = {}): Observable<IProposalState> {
    const query = gql`query ProposalState
      {
        proposal(id: "${this.id}") {
          ...ProposalFields
          votes {
            id
          }
          stakes {
            id
          }
        }
      }
      ${Proposal.fragments.ProposalFields}
      ${Scheme.fragments.SchemeFields}
    `

    const itemMap = (item: any): IProposalState | null => {
      if (item === null || item === undefined) {
        // no proposal was found - we return null
        // throw Error(`No proposal with id ${this.id} could be found`)
        return null
      }

      let contributionReward: ContributionReward.IContributionReward | null = null
      let competition: ICompetitionProposalState | null = null
      let type: IProposalType
      let genericScheme: GenericScheme.IGenericScheme | null = null
      let schemeRegistrar: SchemeRegistrar.ISchemeRegistrar | null = null
      if (!!item.competition && !item.contributionReward) {
        throw Error(`Unexpected proposal state: competition is set, but contributionReward is not`)
      }
      if (!!item.contributionReward) {
        const ethRewardLeft = (
          item.contributionReward.ethRewardLeft !== null &&
          new BN(item.contributionReward.ethRewardLeft) ||
          null
        )
        const externalTokenRewardLeft = (
          item.contributionReward.externalTokenRewardLeft !== null &&
          new BN(item.contributionReward.externalTokenRewardLeft) ||
          null
        )
        const nativeTokenRewardLeft = (
          item.contributionReward.nativeTokenRewardLeft !== null &&
          new BN(item.contributionReward.nativeTokenRewardLeft) ||
          null
        )
        const reputationChangeLeft = (
          item.contributionReward.reputationChangeLeft !== null &&
          new BN(item.contributionReward.reputationChangeLeft) ||
          null
        )

        type = IProposalType.ContributionReward
        contributionReward = {
          alreadyRedeemedEthPeriods: Number(item.contributionReward.alreadyRedeemedEthPeriods),
          alreadyRedeemedExternalTokenPeriods: Number(item.contributionReward.alreadyRedeemedExternalTokenPeriods),
          alreadyRedeemedNativeTokenPeriods: Number(item.contributionReward.alreadyRedeemedNativeTokenPeriods),
          alreadyRedeemedReputationPeriods: Number(item.contributionReward.alreadyRedeemedReputationPeriods),
          beneficiary: item.contributionReward.beneficiary,
          ethReward: new BN(item.contributionReward.ethReward),
          ethRewardLeft,
          externalToken: item.contributionReward.externalToken,
          externalTokenReward: new BN(item.contributionReward.externalTokenReward),
          externalTokenRewardLeft,
          nativeTokenReward: new BN(item.contributionReward.nativeTokenReward),
          nativeTokenRewardLeft,
          periodLength: Number(item.contributionReward.periodLength),
          periods: Number(item.contributionReward.periods),
          reputationChangeLeft,
          reputationReward: new BN(item.contributionReward.reputationReward)
        }
        if (!!item.competition) {
          competition = {
            admin: item.competition.admin,
            contract: item.competition.contract,
            createdAt: secondSinceEpochToDate(item.competition.createdAt),
            endTime: secondSinceEpochToDate(item.competition.endTime),
            id: item.competition.id,
            numberOfVotesPerVoter: Number(item.competition.numberOfVotesPerVoters),
            numberOfWinners: Number(item.competition.numberOfWinners),
            numberOfWinningSuggestions: Number(item.competition.numberOfWinningSuggestions),
            rewardSplit: item.competition.rewardSplit.map((perc: string) => Number(perc)),
            snapshotBlock: item.competition.snapshotBlock,
            startTime: secondSinceEpochToDate(item.competition.startTime),
            suggestionsEndTime: secondSinceEpochToDate(item.competition.suggestionsEndTime),
            totalSuggestions: Number(item.competition.totalSuggestions),
            totalVotes: Number(item.competition.totalVotes),
            votingStartTime: secondSinceEpochToDate(item.competition.votingStartTime)
          }

        }
      } else if (item.genericScheme) {
        type = IProposalType.GenericScheme
        genericScheme = {
          callData: item.genericScheme.callData,
          contractToCall: item.genericScheme.contractToCall,
          executed: item.genericScheme.executed,
          id: item.genericScheme.id,
          returnValue: item.genericScheme.returnValue
        }
      } else if (item.schemeRegistrar) {
        if (item.schemeRegistrar.schemeToRegister) {
          // TODO: this is failing bc of https://github.com/daostack/subgraph/issues/224
          if (item.dao.schemes.map((s: any) => s.address.toLowerCase())
            .includes(item.schemeRegistrar.schemeToRegister.toLowerCase())) {
            type = IProposalType.SchemeRegistrarEdit
          } else {
            type = IProposalType.SchemeRegistrarAdd
          }
        } else if (item.schemeRegistrar.schemeToRemove) {
          type = IProposalType.SchemeRegistrarRemove
        } else {
          throw Error(`Unknown proposal type: schemeRegistrar without a scheme to register or to remove`)
        }
        schemeRegistrar = {
          decision: item.schemeRegistrar.decision,
          id: item.schemeRegistrar.id,
          schemeRegistered: item.schemeRegistrar.schemeRegistered,
          schemeRemoved: item.schemeRegistrar.schemeRemoved,
          schemeToRegister: item.schemeRegistrar.schemeToRegister,
          schemeToRegisterParamsHash: item.schemeRegistrar.schemeToRegisterParamsHash,
          schemeToRegisterPermission: item.schemeRegistrar.schemeToRegisterPermission,
          schemeToRemove: item.schemeRegistrar.schemeToRemove
        }
      } else {
        throw Error(`Unknown proposal type or incomplete proposal data`)
      }
      // the  formule to enter into the preboosted state is:
      // (S+/S-) > AlphaConstant^NumberOfBoostedProposal.
      // (stakesFor/stakesAgainst) > gpQueue.threshold
      const stage: any = IProposalStage[item.stage]
      const threshold = realMathToNumber(new BN(item.gpQueue.threshold))
      const stakesFor = new BN(item.stakesFor)
      const stakesAgainst = new BN(item.stakesAgainst)

      // upstakeNeededToPreBoost is the amount of tokens needed to upstake to move to the preboost queue
      // this is only non-zero for Queued proposals
      // note that the number can be negative!
      let upstakeNeededToPreBoost: BN = new BN(0)
      const PRECISION = Math.pow(2, 40)
      if (stage === IProposalStage.Queued) {

        upstakeNeededToPreBoost = new BN(threshold * PRECISION)
          .mul(stakesAgainst)
          .div(new BN(PRECISION))
          .sub(stakesFor)
      }
      // upstakeNeededToPreBoost is the amount of tokens needed to upstake to move to the Queued queue
      // this is only non-zero for Preboosted proposals
      // note that the number can be negative!
      let downStakeNeededToQueue: BN = new BN(0)
      if (stage === IProposalStage.PreBoosted) {
        downStakeNeededToQueue = stakesFor.mul(new BN(PRECISION))
          .div(new BN(threshold * PRECISION))
          .sub(stakesAgainst)
      }
      const scheme = item.scheme
      const gpQueue = item.gpQueue

      const schemeState = Scheme.itemMap(this.context, scheme) as ISchemeState
      const queueState: IQueueState = {
        dao: item.dao.id,
        id: gpQueue.id,
        name: schemeState.name,
        scheme: schemeState,
        threshold,
        votingMachine: gpQueue.votingMachine
      }

      return {
        accountsWithUnclaimedRewards: item.accountsWithUnclaimedRewards,
        boostedAt: Number(item.boostedAt),
        closingAt: Number(item.closingAt),
        competition,
        confidenceThreshold: Number(item.confidenceThreshold),
        contributionReward,
        createdAt: Number(item.createdAt),
        dao: new DAO(this.context, item.dao.id),
        description: item.description,
        descriptionHash: item.descriptionHash,
        downStakeNeededToQueue,
        executedAt: Number(item.executedAt),
        executionState: IExecutionState[item.executionState] as any,
        expiresInQueueAt: Number(item.expiresInQueueAt),
        genericScheme,
        genesisProtocolParams: mapGenesisProtocolParams(item.genesisProtocolParams),
        id: item.id,
        organizationId: item.organizationId,
        paramsHash: item.paramsHash,
        preBoostedAt: Number(item.preBoostedAt),
        proposal: this,
        proposer: item.proposer,
        queue: queueState,
        quietEndingPeriodBeganAt: Number(item.quietEndingPeriodBeganAt),
        resolvedAt: item.resolvedAt !== undefined ? Number(item.resolvedAt) : 0,
        scheme: schemeState,
        schemeRegistrar,
        stage,
        stakesAgainst,
        stakesFor,
        tags: item.tags.map((t: any) => t.id),
        title: item.title,
        totalRepWhenCreated: new BN(item.totalRepWhenCreated),
        totalRepWhenExecuted: new BN(item.totalRepWhenExecuted),
        type,
        upstakeNeededToPreBoost,
        url: item.url,
        voteOnBehalf: item.voteOnBehalf,
        votesAgainst: new BN(item.votesAgainst),
        votesCount: item.votes.length,
        votesFor: new BN(item.votesFor),
        votingMachine: item.votingMachine,
        winningOutcome: IProposalOutcome[item.winningOutcome] as any
      }
    }

    const result = this.context.getObservableObject(query, itemMap, apolloQueryOptions) as Observable<IProposalState>
    return result
  }

  /**
   * @return the scheme Contract
   */
  public async scheme() {
    const schemeAddress = (await this.state().pipe(filter((o) => !!o), first()).toPromise()).scheme.address
    return this.context.getContract(schemeAddress)
  }

  /**
   * [votingMachine description]
   * @return a web3 Contract instance
   */
  public async votingMachine() {
    const state = await this.fetchState()
    return this.context.getContract(state.votingMachine)
  }
  /**
   * [redeemerContract description]
   * @return a web3 Contract instance
   */
  public redeemerContract() {
    for (const version of REDEEMER_CONTRACT_VERSIONS) {
      try {
        const contractInfo = this.context.getContractInfoByName('Redeemer', version)
        return this.context.getContract(contractInfo.address)
      } catch (err) {
        if (!err.message.match(/no contract/i)) {
          // if the contract cannot be found, try the next one
          throw err
        }
      }
    }
    throw Error(`No Redeemer contract could be found (search for versions ${REDEEMER_CONTRACT_VERSIONS})`)
  }

  public votes(options: IVoteQueryOptions = {}, apolloQueryOptions: IApolloQueryOptions = {}): Observable<Vote[]> {
    if (!options.where) { options.where = {} }
    options.where.proposal = this.id
    return Vote.search(this.context, options, apolloQueryOptions)
  }

  /**
   * Vote for this proposal
   * @param  outcome one of IProposalOutcome.Pass (0) or IProposalOutcome.FAIL (1)
   * @param  amount the amount of reputation to vote with. Defaults to 0 - in that case,
   *  all the sender's rep will be used
   * @return  an observable Operation<Vote>
   */
  public vote(outcome: IProposalOutcome, amount: number = 0): Operation<Vote | null> {

    const mapReceipt = (receipt: ITransactionReceipt) => {
      let args
      try {
        args = getEventArgs(receipt, 'VoteProposal', 'Proposal.vote')
      } catch (e) {
        // no vote was cast
        return null
      }

      return new Vote(this.context, {
        amount: args[3], // _reputation
        // createdAt is "about now", but we cannot calculate the data that will be indexed by the subgraph
        createdAt: 0, // createdAt -
        outcome,
        proposal: this.id, // proposalID
        voter: args[2] // _vote
      })
    }

    const errorHandler = async (error: Error) => {
      const proposal = this
      const votingMachine = await this.votingMachine()
      const proposalDataFromVotingMachine = await votingMachine.proposals(proposal.id)

      if (proposalDataFromVotingMachine.proposer === NULL_ADDRESS) {
        return Error(`Error in vote(): unknown proposal with id ${proposal.id}`)
      }

      if (proposalDataFromVotingMachine.state === '2') {
        const msg = `Error in vote(): proposal ${proposal.id} already executed`
        return Error(msg)
      }

      // if everything seems fine, just return the original error
      return error
    }

    const createTransaction = async (): Promise<ITransaction> => ({
      contract: await this.votingMachine(),
      method: 'vote',
      args: [
        this.id,  // proposalId
        outcome, // a value between 0 to and the proposal number of choices.
        amount.toString(), // amount of reputation to vote with . if _amount == 0 it will use all voter reputation.
        NULL_ADDRESS
      ]
    })

    const observable = from(createTransaction()).pipe(
      concatMap((transaction) => {
        return this.context.sendTransaction(transaction, mapReceipt, errorHandler)
      })
    )

    return toIOperationObservable(observable)
  }

  public stakingToken() {
    return this.context.GENToken()
  }

  public stakes(options: IStakeQueryOptions = {}, apolloQueryOptions: IApolloQueryOptions = {}): Observable<Stake[]> {
    if (!options.where) { options.where = {} }
    options.where.proposal = this.id
    return Stake.search(this.context, options, apolloQueryOptions)
  }

  /**
   * Stake on this proposal
   * @param  outcome the outcome that is staked on, of type IProposalOutcome
   * @param  amount  the amount, in GEN, to stake
   * @return  An observable that can be sent, or subscribed to
   */
  public stake(outcome: IProposalOutcome, amount: BN): Operation<Stake> {

    const mapReceipt = (receipt: ITransactionReceipt) => {

      const args = getEventArgs(receipt, 'Stake', 'Proposal.stake')

      return new Stake(this.context, {
        amount: args[3], // _amount
        // createdAt is "about now", but we cannot calculate the data that will be indexed by the subgraph
        createdAt: undefined,
        outcome,
        proposal: this.id, // proposalID
        staker: args[2] // _staker
      })
    }

    const errorHandler = async (error: Error) => {
      const proposal = this
      const votingMachine = await this.votingMachine()
      const proposalState = await votingMachine.proposals(proposal.id)
      const stakingToken = this.stakingToken()
      if (proposalState.proposer === NULL_ADDRESS) {
        return new Error(`Unknown proposal with id ${proposal.id}`)
      }
      // staker has sufficient balance
      const defaultAccount = await this.context.getAccount().pipe(first()).toPromise()
      const balance = new BN(await stakingToken.contract().balanceOf(defaultAccount))
      const amountBN = new BN(amount)
      if (balance.lt(amountBN)) {
        const msg = `Staker ${defaultAccount} has insufficient balance to stake ${amount.toString()}
          (balance is ${balance.toString()})`
        return new Error(msg)
      }

      // staker has approved the token spend
      const allowance = new BN(await stakingToken.contract().allowance(
        defaultAccount, votingMachine.address
      ))
      if (allowance.lt(amountBN)) {
        return new Error(
          `Staker has insufficient allowance to stake ${amount.toString()}
            (allowance for ${votingMachine.address} is ${allowance.toString()})`
        )
      }

      if (!!error.message.match(/event was found/)) {
        if (proposalState.state === IProposalStage.Boosted) {
          return new Error(`Staking failed because the proposal is boosted`)
        }
      }

      // if we have found no known error, we return the original error
      return error
    }

    const createTransaction = async (): Promise<ITransaction> => ({
      contract: await this.votingMachine(),
      method: 'stake',
      args: [
        this.id,  // proposalId
        outcome, // a value between 0 to and the proposal number of choices.
        amount.toString() // the amount of tokens to stake
      ]
    })

    const observable = from(createTransaction()).pipe(
      concatMap((transaction) => {
        return this.context.sendTransaction(transaction, mapReceipt, errorHandler)
      })
    )

    return toIOperationObservable(observable)
  }

  public rewards(
    options: IRewardQueryOptions = {},
    apolloQueryOptions: IApolloQueryOptions = {}
  ): Observable<Reward[]> {
    if (!options.where) { options.where = {} }
    options.where.proposal = this.id
    return Reward.search(this.context, options, apolloQueryOptions)
  }

  /**
   * [claimRewards description] Execute the proposal and distribute the rewards
   * to the beneficiary.
   * This uses the Redeemer.sol helper contract
   * @param  beneficiary Addresss of the beneficiary, optional,
   *    if undefined will only redeem the ContributionReward rewards
   * @return  an Operation
   */
  public claimRewards(beneficiary?: Address): Operation<boolean> {

    const mapReceipt = (receipt: ITransactionReceipt) => true

    const createTransaction = async (): Promise<ITransaction> => {
      if (!beneficiary) {
        beneficiary = NULL_ADDRESS
      }

      const state = await this.state().pipe(first()).toPromise()
      let schemeAddress: Address | null

      if (state.contributionReward) {
        schemeAddress = state.scheme.address
      } else {
        // if this is not a contributionreard scheme, we can use any scheme address as
        // a dummy placeholder, and the redeem function will still work
        schemeAddress = this.context.getContractInfoByName(
          'ContributionReward', CONTRIBUTION_REWARD_DUMMY_VERSION).address
      }

      let method
      let args
      if (state.scheme.name === 'ContributionRewardExt') {
        method = 'redeemFromCRExt'
        args = [
          schemeAddress, // contributionreward address
          state.votingMachine, // genesisProtocol address
          this.id,
          beneficiary
        ]
      } else {
        method = 'redeem'
        args = [
          schemeAddress, // contributionreward address
          state.votingMachine, // genesisProtocol address
          this.id,
          state.dao.id,
          beneficiary
        ]
      }

      return {
        contract: this.redeemerContract(),
        method,
        args
      }
    }

    const observable = from(createTransaction()).pipe(
      concatMap((transaction) => {
        return this.context.sendTransaction(transaction, mapReceipt)
      })
    )

    return toIOperationObservable(observable)
  }

  /**
   * call the 'execute()' function on the votingMachine.
   * the main purpose of this function is to set the stage of the proposals
   * this call may (or may not) "execute" the proposal itself (i.e. do what the proposal proposes)
   * @return an Operation that, when sucessful, will contain the receipt of the transaction
   */
  public execute(): Operation<undefined> {

    const mapReceipt = (receipt: ITransactionReceipt) => undefined

    const errorHandler = async (err: Error) => {
      const votingMachine = await this.votingMachine()
      const proposalDataFromVotingMachine = await votingMachine.proposals(this.id)

      if (proposalDataFromVotingMachine.callbacks === NULL_ADDRESS) {
        const msg = `Error in proposal.execute(): A proposal with id ${this.id} does not exist`
        return Error(msg)
      } else if (proposalDataFromVotingMachine.state === '2') {
        const msg = `Error in proposal.execute(): proposal ${this.id} already executed`
        return Error(msg)
      }

      return err
    }

    const createTransaction = async (): Promise<ITransaction> => ({
      contract: await this.votingMachine(),
      method: 'execute',
      args: [ this.id ]
    })

    const observable = from(createTransaction()).pipe(
      concatMap((transaction) => {
        return this.context.sendTransaction(transaction, mapReceipt, errorHandler)
      })
    )

    return toIOperationObservable(observable)
  }

  public executeBoosted(): Operation<undefined> {
    const mapReceipt = (receipt: ITransactionReceipt) => undefined

    const errorHandler = async (err: Error) => {
      const votingMachine = await this.votingMachine()
      const proposalDataFromVotingMachine = await votingMachine.proposals(this.id)

      if (proposalDataFromVotingMachine.callbacks === NULL_ADDRESS) {
        const msg = `Error in proposal.executeBoosted(): A proposal with id ${this.id} does not exist`
        return Error(msg)
      }

      return err
    }

    const createTransaction = async (): Promise<ITransaction> => ({
      contract: await this.votingMachine(),
      method: 'executeBoosted',
      args: [ this.id ]
    })

    const observable = from(createTransaction()).pipe(
      concatMap((transaction) => {
        return this.context.sendTransaction(transaction, mapReceipt, errorHandler)
      })
    )

    return toIOperationObservable(observable)
  }

}

enum ProposalQuerySortOptions {
  resolvesAt = 'resolvesAt',
  preBoostedAt = 'preBoostedAt'
}

export interface IProposalQueryOptions extends ICommonQueryOptions {
  where?: {
    accountsWithUnclaimedRewards_contains?: Address[]
    active?: boolean
    boosted?: boolean
    dao?: Address
    expiresInQueueAt?: Date
    expiresInQueueAt_gte?: Date
    expiresInQueueAt_lte?: Date
    expiresInQueueAt_gt?: Date
    executedAfter?: Date
    executedBefore?: Date
    id?: string
    proposer?: Address
    proposalId?: string
    stage?: IProposalStage
    stage_in?: IProposalStage[]
    scheme?: Address
    orderBy?: ProposalQuerySortOptions
    type?: IProposalType
    [key: string]: any | undefined
  }
}

export interface IProposalBaseCreateOptions {
  dao: Address
  description?: string
  descriptionHash?: string
  title?: string
  tags?: string[]
  scheme?: Address
  url?: string
  proposalType?: IProposalType | 'competition'
}

export type IProposalCreateOptions = (
  GenericScheme.IProposalCreateOptionsGS |
  SchemeRegistrar.IProposalCreateOptionsSR |
  ContributionReward.IProposalCreateOptionsCR |
  ContributionRewardExt.IProposalCreateOptionsCRExt |
  IProposalCreateOptionsComp
)<|MERGE_RESOLUTION|>--- conflicted
+++ resolved
@@ -333,13 +333,8 @@
   public id: string
   public coreState: IProposalState | undefined
   constructor(
-<<<<<<< HEAD
     context: Arc,
-    idOrOpts: string | IProposalStaticState
-=======
-    idOrOpts: string | IProposalState,
-    context: Arc
->>>>>>> 90289001
+    idOrOpts: string | IProposalState
   ) {
     if (typeof idOrOpts === 'string') {
       this.id = idOrOpts
@@ -354,7 +349,7 @@
     this.coreState = opts
   }
 
-  public async fetchState(): Promise<IProposalState> {
+  public async fetchState(apolloQueryOptions: IApolloQueryOptions = {}): Promise<IProposalState> {
     const state = await this.state({ subscribe: false }).pipe(first()).toPromise()
     if (state === null) {
       throw Error(`No proposal with id ${this.id} was found in the subgraph`)
@@ -810,7 +805,7 @@
         beneficiary = NULL_ADDRESS
       }
 
-      const state = await this.state().pipe(first()).toPromise()
+      const state = await this.fetchState()
       let schemeAddress: Address | null
 
       if (state.contributionReward) {
