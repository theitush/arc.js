--- conflicted
+++ resolved
@@ -182,11 +182,7 @@
           reputation: new BN(item.balance)
         }
       }
-<<<<<<< HEAD
-    return  this.context.getObservableObject(query, itemMap, apolloQueryOptions) as Observable<IMemberState>
-=======
     return this.context.getObservableObject(query, itemMap, apolloQueryOptions) as Observable<IMemberState>
->>>>>>> da8f0f4c
   }
 
   public async dao(): Promise<DAO> {
