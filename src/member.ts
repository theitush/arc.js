import BN = require('bn.js')
import { utils } from 'ethers'
import gql from 'graphql-tag'
import { Observable, Observer } from 'rxjs'
import { first, map } from 'rxjs/operators'
import { Arc, IApolloQueryOptions } from './arc'
import { DAO } from './dao'
import { toIOperationObservable } from './operation'
import { IProposalQueryOptions, Proposal } from './proposal'
import { Reward } from './reward'
import { IStakeQueryOptions, Stake } from './stake'
import { Address, ICommonQueryOptions, IStateful } from './types'
import { concat, createGraphQlQuery, hexStringToUint8Array, isAddress } from './utils'
import { IVoteQueryOptions, Vote } from './vote'

export interface IMemberState {
  address: Address,
  dao?: Address
<<<<<<< HEAD
}

export interface IMemberState extends IMemberStaticState {
  contract: Address
  id: string
=======
  contract?: Address
  id?: string
>>>>>>> 90289001
  reputation: BN
}

export interface IMemberQueryOptions extends ICommonQueryOptions {
  where?: {
    id?: string
    address?: Address,
    dao?: Address
  }
}

/**
 * Represents an account that holds reputaion in a specific DAO
 */
export class Member implements IStateful<IMemberState> {

  public static fragments = {
    ReputationHolderFields: gql`
      fragment ReputationHolderFields on ReputationHolder {
        id
        address
        contract
        dao {
          id
        }
        balance
      }
    `
  }

  /**
   * Member.search(context, options) searches for member entities
   * @param  context an Arc instance that provides connection information
   * @param  options the query options, cf. IMemberQueryOptions
   * @return         an observable of IRewardState objects
   */
  public static search(
    context: Arc,
    options: IMemberQueryOptions = {},
    apolloQueryOptions: IApolloQueryOptions = {}
  ): Observable<Member[]> {
    if (!options.where) { options.where = {}}
    if (options.where.id) {
      return new Member(context, options.where.id).state().pipe(map((r: any) => [r]))
    } else {
      let where = ''
      for (const key of Object.keys(options.where)) {
        if (options.where[key] === undefined) {
          continue
        }

        if (key === 'address' || key === 'dao') {
          const option = options.where[key] as string
          isAddress(option)
          options.where[key] = option.toLowerCase()
        }

        where += `${key}: "${options.where[key] as string}"\n`
      }
      where += ' dao_not: null\n'

      const query = gql`
        query ReputationHolderSearch {
          reputationHolders ${createGraphQlQuery(options, where)} {
            ...ReputationHolderFields
          }
        }
        ${Member.fragments.ReputationHolderFields}
      `

      return context.getObservableList(
          query,
<<<<<<< HEAD
          (r: any) => new Member(context, { id: r.id, address: r.address, dao: r.dao.id, contract: r.contract}),
=======
          (r: any) => {
            return new Member({
              address: r.address,
              contract: r.contract,
              reputation: new BN(r.balance)
            }, context)
          },
>>>>>>> 90289001
          apolloQueryOptions
        )
      }
  }

  public id: string|undefined
  public coreState: IMemberState|undefined

  /**
   * @param address addresssof the member
   * @param daoAdress addresssof the DAO this member is a member of
   * @param context an instance of Arc
   */
<<<<<<< HEAD
  constructor(public context: Arc, idOrOpts: string|IMemberStaticState) {
=======
  constructor(idOrOpts: string|IMemberState, public context: Arc) {
>>>>>>> 90289001
    if (typeof idOrOpts === 'string') {
      this.id = idOrOpts as string
    } else {
      const opts: IMemberState = idOrOpts
      this.setState(opts)
    }
  }

  public async fetchState(): Promise<IMemberState> {
    const state = await this.state().pipe(first()).toPromise()
    this.setState(state)
    return state
  }

  public calculateId(opts: { contract: Address, address: Address}): string {
    const seed = concat(
      hexStringToUint8Array(opts.contract.toLowerCase()),
      hexStringToUint8Array(opts.address.toLowerCase())
    )
    return utils.keccak256(seed)
  }
<<<<<<< HEAD

  public setStaticState(opts: IMemberStaticState) {
=======
  public setState(opts: IMemberState) {
>>>>>>> 90289001
    isAddress(opts.address)
    if (!opts.id && opts.contract && opts.address) {
      opts.id = this.calculateId({ contract: opts.contract, address: opts.address})
    }
    this.id = opts.id
    this.coreState = {
      address: opts.address.toLowerCase(),
      contract: opts.contract && opts.contract.toLowerCase(),
      dao: opts.dao && opts.dao.toLowerCase(),
      id: opts.id,
      reputation: opts.reputation
    }
    return this.coreState
  }

  public state(apolloQueryOptions: IApolloQueryOptions = {}): Observable<IMemberState> {
    let query: any
    if (this.id) {
      query = gql`query ReputionHolderStateFromId {
          # contract: ${this.coreState && this.coreState.contract}
          # address: ${this.coreState && this.coreState.address}
          reputationHolder (
              id: "${this.id}"
          ) {
            ...ReputationHolderFields
          }
        }
        ${Member.fragments.ReputationHolderFields}
      `
      return this.context.getObservableObject(
        query,
        (r: any) => {
          if (r === null || r === undefined || r.id === undefined) {
            // we return a dummy object with 0 reputation
            const state = this.coreState as IMemberState
            if (state) {
              return  {
                address: state.address,
                dao: state.dao,
                reputation: new BN(0)
              }
            } else {
              throw Error(`No member with id ${this.id} was found`)
            }
          }
          return { id: r.id, address: r.address, dao: r.dao.id, contract: r.contract, reputation: new BN(r.balance)}
        },
        apolloQueryOptions
      )
    } else {
      const state = this.coreState as IMemberState
      query = gql`query ReputationHolderStateFromDAOAndAddress {
          reputationHolders (
            where: {
              address: "${state.address}"
              dao: "${state.dao}"
            }
          ) {
            ...ReputationHolderFields
          }
        }

        ${Member.fragments.ReputationHolderFields}
        `
    }

    const itemMap = (items: any) => {
      if (items.length === 0) {
        const state = this.coreState as IMemberState
        return  {
          address: state.address,
          dao: state.dao,
          reputation: new BN(0)
        }
      } else {
        const item = items[0]
        return {
            address: item.address,
            contract: item.contract,
            dao: item.dao.id,
            id: item.id,
            reputation: new BN(item.balance)
          }
        }
      }
    return this.context.getObservableObject(query, itemMap, apolloQueryOptions) as Observable<IMemberState>
  }

  public async dao(): Promise < DAO > {
<<<<<<< HEAD
    const staticState = await this.fetchStaticState()
    return new DAO(this.context, staticState.dao as Address)
=======
    const state = await this.fetchState()
    return new DAO(state.dao as Address, this.context)
>>>>>>> 90289001
  }

  public rewards(): Observable < Reward[] > {
    throw new Error('not implemented')
  }

  public proposals(
    options: IProposalQueryOptions = {},
    apolloQueryOptions: IApolloQueryOptions = {}
  ): Observable < Proposal[] > {
<<<<<<< HEAD
    const observable = Observable.create(async (observer: Observer<Proposal[]>) => {
      const state = await this.fetchStaticState()
=======
    const observable = Observable.create(async (observer: any) => {
      const state = await this.fetchState()
>>>>>>> 90289001
      if (!options.where) { options.where = {} }
      options.where.proposer = state.address
      options.where.dao = state.dao
      const sub = Proposal.search(this.context, options, apolloQueryOptions).subscribe(observer)
      return () => sub.unsubscribe()
    })

    return toIOperationObservable(observable)
  }

  public stakes(options: IStakeQueryOptions = {}, apolloQueryOptions: IApolloQueryOptions = {}): Observable<Stake[]> {
<<<<<<< HEAD
    const observable = Observable.create(async (observer: Observer<Stake[]>) => {
      const state = await this.fetchStaticState()
=======
    const observable = Observable.create(async (observer: any) => {
      const state = await this.fetchState()
>>>>>>> 90289001
      if (!options.where) { options.where = {} }
      options.where.staker = state.address
      options.where.dao = state.dao
      const sub = Stake.search(this.context, options, apolloQueryOptions).subscribe(observer)
      return () => sub.unsubscribe()
    })

    return toIOperationObservable(observable)
  }

  public votes(options: IVoteQueryOptions = {}, apolloQueryOptions: IApolloQueryOptions = {}): Observable < Vote[] > {
<<<<<<< HEAD
    const observable = Observable.create(async (observer: Observer<Vote[]>) => {
      const state = await this.fetchStaticState()
=======
    const observable = Observable.create(async (observer: any) => {
      const state = await this.fetchState()
>>>>>>> 90289001
      if (!options.where) { options.where = {} }
      options.where.voter = state.address
      options.where.dao = state.dao
      const sub = Vote.search(this.context, options, apolloQueryOptions) .subscribe(observer)
      return () => sub.unsubscribe()
    })

    return toIOperationObservable(observable)
    }
}<|MERGE_RESOLUTION|>--- conflicted
+++ resolved
@@ -16,16 +16,8 @@
 export interface IMemberState {
   address: Address,
   dao?: Address
-<<<<<<< HEAD
-}
-
-export interface IMemberState extends IMemberStaticState {
-  contract: Address
-  id: string
-=======
   contract?: Address
   id?: string
->>>>>>> 90289001
   reputation: BN
 }
 
@@ -98,17 +90,13 @@
 
       return context.getObservableList(
           query,
-<<<<<<< HEAD
-          (r: any) => new Member(context, { id: r.id, address: r.address, dao: r.dao.id, contract: r.contract}),
-=======
           (r: any) => {
-            return new Member({
+            return new Member(context, {
               address: r.address,
               contract: r.contract,
               reputation: new BN(r.balance)
-            }, context)
+            })
           },
->>>>>>> 90289001
           apolloQueryOptions
         )
       }
@@ -122,11 +110,7 @@
    * @param daoAdress addresssof the DAO this member is a member of
    * @param context an instance of Arc
    */
-<<<<<<< HEAD
-  constructor(public context: Arc, idOrOpts: string|IMemberStaticState) {
-=======
-  constructor(idOrOpts: string|IMemberState, public context: Arc) {
->>>>>>> 90289001
+  constructor(public context: Arc, idOrOpts: string|IMemberState) {
     if (typeof idOrOpts === 'string') {
       this.id = idOrOpts as string
     } else {
@@ -135,8 +119,8 @@
     }
   }
 
-  public async fetchState(): Promise<IMemberState> {
-    const state = await this.state().pipe(first()).toPromise()
+  public async fetchState(apolloQueryOptions: IApolloQueryOptions = {}): Promise<IMemberState> {
+    const state = await this.state(apolloQueryOptions).pipe(first()).toPromise()
     this.setState(state)
     return state
   }
@@ -148,12 +132,8 @@
     )
     return utils.keccak256(seed)
   }
-<<<<<<< HEAD
-
-  public setStaticState(opts: IMemberStaticState) {
-=======
+
   public setState(opts: IMemberState) {
->>>>>>> 90289001
     isAddress(opts.address)
     if (!opts.id && opts.contract && opts.address) {
       opts.id = this.calculateId({ contract: opts.contract, address: opts.address})
@@ -243,13 +223,8 @@
   }
 
   public async dao(): Promise < DAO > {
-<<<<<<< HEAD
-    const staticState = await this.fetchStaticState()
-    return new DAO(this.context, staticState.dao as Address)
-=======
     const state = await this.fetchState()
-    return new DAO(state.dao as Address, this.context)
->>>>>>> 90289001
+    return new DAO(this.context, state.dao as Address)
   }
 
   public rewards(): Observable < Reward[] > {
@@ -260,13 +235,8 @@
     options: IProposalQueryOptions = {},
     apolloQueryOptions: IApolloQueryOptions = {}
   ): Observable < Proposal[] > {
-<<<<<<< HEAD
     const observable = Observable.create(async (observer: Observer<Proposal[]>) => {
-      const state = await this.fetchStaticState()
-=======
-    const observable = Observable.create(async (observer: any) => {
       const state = await this.fetchState()
->>>>>>> 90289001
       if (!options.where) { options.where = {} }
       options.where.proposer = state.address
       options.where.dao = state.dao
@@ -278,13 +248,8 @@
   }
 
   public stakes(options: IStakeQueryOptions = {}, apolloQueryOptions: IApolloQueryOptions = {}): Observable<Stake[]> {
-<<<<<<< HEAD
     const observable = Observable.create(async (observer: Observer<Stake[]>) => {
-      const state = await this.fetchStaticState()
-=======
-    const observable = Observable.create(async (observer: any) => {
       const state = await this.fetchState()
->>>>>>> 90289001
       if (!options.where) { options.where = {} }
       options.where.staker = state.address
       options.where.dao = state.dao
@@ -296,13 +261,8 @@
   }
 
   public votes(options: IVoteQueryOptions = {}, apolloQueryOptions: IApolloQueryOptions = {}): Observable < Vote[] > {
-<<<<<<< HEAD
     const observable = Observable.create(async (observer: Observer<Vote[]>) => {
-      const state = await this.fetchStaticState()
-=======
-    const observable = Observable.create(async (observer: any) => {
       const state = await this.fetchState()
->>>>>>> 90289001
       if (!options.where) { options.where = {} }
       options.where.voter = state.address
       options.where.dao = state.dao
