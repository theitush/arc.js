--- conflicted
+++ resolved
@@ -43,13 +43,8 @@
   ContributionReward = 'ContributionReward' // propose a contributionReward
 }
 
-<<<<<<< HEAD
-export async function createProposalTransaction(options: IProposalCreateOptionsCR, context: Arc): Promise<ITransaction> {
+export async function createProposalTransaction(context: Arc, options: IProposalCreateOptionsCR): Promise<ITransaction> {
   options.descriptionHash = await context.saveIPFSData(options)
-=======
-export function createProposal(context: Arc, options: any) {
-  const contributionReward = context.getContract(options.scheme)
->>>>>>> e75f4021
 
   if (options.scheme === undefined) {
     throw new Error(`Missing argument "scheme" for ContributionReward in Proposal.create()`)
@@ -75,21 +70,10 @@
   }
 }
 
-<<<<<<< HEAD
-export function createProposalTransactionMap(options: IProposalCreateOptionsCR, context: Arc) {
+export function createProposalTransactionMap(context: Arc, options: IProposalCreateOptionsCR) {
   return (receipt: ITransactionReceipt) => {
     const args = getEventArgs(receipt, 'NewContributionProposal', 'ContributionReward.createProposal')
     const proposalId = args[1]
-    return new Proposal(proposalId, context)
-=======
-// @ts-ignore
-export function createTransactionMap(context: Arc, options: any) {
-  const eventName = 'NewContributionProposal'
-  const map = (receipt: any) => {
-    const proposalId = receipt.events.find((event: any) => event.event === eventName).args._proposalId
-    return new Proposal(context, proposalId
-      // options.dao as string, options.scheme, votingMachineAddress,
-      )
->>>>>>> e75f4021
+    return new Proposal(context, proposalId)
   }
 }