import gql from 'graphql-tag'
import { Observable } from 'rxjs'
import { first } from 'rxjs/operators'
import { Arc, IApolloQueryOptions } from '../arc'
// import { DAO } from './dao'
import { IGenesisProtocolParams } from '../genesisProtocol'
import {
  ITransaction,
  Operation,
  toIOperationObservable,
  transactionErrorHandler,
  transactionResultHandler
} from '../operation'
import {
  IProposalCreateOptions,
  IProposalQueryOptions, Proposal } from '../proposal'
import { Address, ICommonQueryOptions, IStateful } from '../types'
// import * as ContributionReward from './contributionReward'
// import * as ContributionRewardExt from './schemes/contributionRewardExt'
// import * as GenericScheme from './genericScheme'
import { ReputationFromTokenScheme } from './reputationFromToken'
// import * as SchemeRegistrar from './schemeRegistrar'
// import * as UGenericScheme from './uGenericScheme'

export interface ISchemeState {
  id: string
  address: Address
  dao: Address
  name: string
  paramsHash: string
  version: string
  canDelegateCall: boolean
  canRegisterSchemes: boolean
  canUpgradeController: boolean
  canManageGlobalConstraints: boolean
  contributionRewardParams?: IContributionRewardParams
  contributionRewardExtParams?: IContributionRewardExtParams
  genericSchemeParams?: IGenericSchemeParams
  schemeRegistrarParams?: {
    votingMachine: Address
    voteRemoveParams: IGenesisProtocolParams
    voteRegisterParams: IGenesisProtocolParams
  } | null
  numberOfQueuedProposals: number
  numberOfPreBoostedProposals: number
  numberOfBoostedProposals: number
  uGenericSchemeParams?: IGenericSchemeParams
  schemeParams?: IGenericSchemeParams | IContributionRewardParams | IContributionRewardExtParams | ISchemeRegisterParams
}

export interface IGenericSchemeParams {
  votingMachine: Address
  contractToCall: Address
  voteParams: IGenesisProtocolParams
}

export interface IContributionRewardParams {
  votingMachine: Address
  voteParams: IGenesisProtocolParams
}
export interface IContributionRewardExtParams {
  votingMachine: Address
  voteParams: IGenesisProtocolParams
  rewarder: Address
}

export interface ISchemeRegisterParams {
  votingMachine: Address
  contractToCall: Address
  voteParams: IGenesisProtocolParams
}

export interface ISchemeQueryOptions extends ICommonQueryOptions {
  where?: {
    address?: Address
    canDelegateCall?: boolean
    canRegisterSchemes?: boolean
    canUpgradeController?: boolean
    canManageGlobalConstraints?: boolean
    dao?: Address
    id?: string
    name?: string
    paramsHash?: string
    [key: string]: any
  }
}

export interface ISchemeQueryOptions extends ICommonQueryOptions {
  where?: {
    address?: Address
    canDelegateCall?: boolean
    canRegisterSchemes?: boolean
    canUpgradeController?: boolean
    canManageGlobalConstraints?: boolean
    dao?: Address
    id?: string
    name?: string
    paramsHash?: string
    [key: string]: any
  }
}

/**
 * A Scheme represents a scheme instance that is registered at a DAO
 */
export abstract class SchemeBase implements IStateful<ISchemeState> {
  public static fragments = {
    SchemeFields: gql`
    fragment SchemeFields on ControllerScheme {
      id
      address
      name
      dao { id }
      canDelegateCall
      canRegisterSchemes
      canUpgradeController
      canManageGlobalConstraints
      paramsHash
      contributionRewardParams {
        id
        votingMachine
        voteParams {
          id
          queuedVoteRequiredPercentage
          queuedVotePeriodLimit
          boostedVotePeriodLimit
          preBoostedVotePeriodLimit
          thresholdConst
          limitExponentValue
          quietEndingPeriod
          proposingRepReward
          votersReputationLossRatio
          minimumDaoBounty
          daoBountyConst
          activationTime
          voteOnBehalf
        }
      }
      contributionRewardExtParams {
        id
        votingMachine
        voteParams {
          id
          queuedVoteRequiredPercentage
          queuedVotePeriodLimit
          boostedVotePeriodLimit
          preBoostedVotePeriodLimit
          thresholdConst
          limitExponentValue
          quietEndingPeriod
          proposingRepReward
          votersReputationLossRatio
          minimumDaoBounty
          daoBountyConst
          activationTime
          voteOnBehalf
        }
        rewarder
      }
      genericSchemeParams {
        votingMachine
        contractToCall
        voteParams {
          queuedVoteRequiredPercentage
          queuedVotePeriodLimit
          boostedVotePeriodLimit
          preBoostedVotePeriodLimit
          thresholdConst
          limitExponentValue
          quietEndingPeriod
          proposingRepReward
          votersReputationLossRatio
          minimumDaoBounty
          daoBountyConst
          activationTime
          voteOnBehalf
        }
      }
      schemeRegistrarParams {
        votingMachine
        voteRemoveParams {
          queuedVoteRequiredPercentage
          queuedVotePeriodLimit
          boostedVotePeriodLimit
          preBoostedVotePeriodLimit
          thresholdConst
          limitExponentValue
          quietEndingPeriod
          proposingRepReward
          votersReputationLossRatio
          minimumDaoBounty
          daoBountyConst
          activationTime
          voteOnBehalf
        }
        voteRegisterParams {
          queuedVoteRequiredPercentage
          queuedVotePeriodLimit
          boostedVotePeriodLimit
          preBoostedVotePeriodLimit
          thresholdConst
          limitExponentValue
          quietEndingPeriod
          proposingRepReward
          votersReputationLossRatio
          minimumDaoBounty
          daoBountyConst
          activationTime
          voteOnBehalf
        }
      }
      numberOfQueuedProposals
      numberOfPreBoostedProposals
      numberOfBoostedProposals
      uGenericSchemeParams {
        votingMachine
        contractToCall
        voteParams {
          queuedVoteRequiredPercentage
          queuedVotePeriodLimit
          boostedVotePeriodLimit
          preBoostedVotePeriodLimit
          thresholdConst
          limitExponentValue
          quietEndingPeriod
          proposingRepReward
          votersReputationLossRatio
          minimumDaoBounty
          daoBountyConst
          activationTime
          voteOnBehalf
        }
      }
      version
    }`
  }

  public id: Address
  public coreState: ISchemeState | null = null
  public ReputationFromToken: ReputationFromTokenScheme | null = null

<<<<<<< HEAD
  constructor(public context: Arc, idOrOpts: Address | ISchemeStaticState) {
=======
  constructor(idOrOpts: Address | ISchemeState, public context: Arc) {
>>>>>>> 90289001
    this.context = context
    if (typeof idOrOpts === 'string') {
      this.id = idOrOpts as string
      this.id = this.id.toLowerCase()
    } else {
      this.setState(idOrOpts)
      this.id = (this.coreState as ISchemeState).id
    }
  }

  /**
   * fetch the static state from the subgraph
   * @return the statatic state
   */
  public async fetchState(): Promise < ISchemeState > {
    const state = await this.state({ subscribe: false}).pipe(first()).toPromise()
    if (state === null) {
      throw Error(`No scheme with id ${this.id} was found in the subgraph`)
    }
    if (state.name ===  'ReputationFromToken') {
      this.ReputationFromToken = new ReputationFromTokenScheme(this)
    }
    this.setState(state)
    return state
  }

  public setState(opts: ISchemeState) {
    this.coreState = opts
  }

  public createProposal(options: IProposalCreateOptions): Operation<Proposal>  {
    const observable = Observable.create(async (observer: any) => {
      try {
        const createTransaction = await this.createProposalTransaction(options)
        const map = this.createProposalTransactionMap()
        const errHandler = this.createProposalErrorHandler(options)
        const sendTransactionObservable = this.context.sendTransaction(
          createTransaction, map, errHandler
        )
        const sub = sendTransactionObservable.subscribe(observer)
        return () => sub.unsubscribe()
      } catch (e) {
        observer.error(e)
        return
      }
    })

    return toIOperationObservable(observable)
  }

  public abstract state(apolloQueryOptions?: IApolloQueryOptions): Observable < ISchemeState >

  public proposals(
    options: IProposalQueryOptions = {},
    apolloQueryOptions: IApolloQueryOptions = {}
  ): Observable < Proposal[] > {
    if (!options.where) { options.where = {}}
    options.where.scheme = this.id
    return Proposal.search(this.context, options, apolloQueryOptions)
  }

  /**
   * create a new proposal in this scheme
   * TODO: move this to the schemes - we should call proposal.scheme.createProposal
   * @param  options [description ]
   * @return a Proposal instance
   */
  protected abstract async createProposalTransaction(
    options: IProposalCreateOptions
  ): Promise<ITransaction>

  protected abstract createProposalTransactionMap(): transactionResultHandler<Proposal>

  protected abstract createProposalErrorHandler(
    options: IProposalCreateOptions
  ): transactionErrorHandler
}<|MERGE_RESOLUTION|>--- conflicted
+++ resolved
@@ -239,11 +239,7 @@
   public coreState: ISchemeState | null = null
   public ReputationFromToken: ReputationFromTokenScheme | null = null
 
-<<<<<<< HEAD
-  constructor(public context: Arc, idOrOpts: Address | ISchemeStaticState) {
-=======
-  constructor(idOrOpts: Address | ISchemeState, public context: Arc) {
->>>>>>> 90289001
+  constructor(public context: Arc, idOrOpts: Address | ISchemeState) {
     this.context = context
     if (typeof idOrOpts === 'string') {
       this.id = idOrOpts as string
@@ -258,7 +254,7 @@
    * fetch the static state from the subgraph
    * @return the statatic state
    */
-  public async fetchState(): Promise < ISchemeState > {
+  public async fetchState(apolloQueryOptions: IApolloQueryOptions = {}): Promise < ISchemeState > {
     const state = await this.state({ subscribe: false}).pipe(first()).toPromise()
     if (state === null) {
       throw Error(`No scheme with id ${this.id} was found in the subgraph`)
