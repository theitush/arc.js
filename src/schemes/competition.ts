import BN = require('bn.js')
import gql from 'graphql-tag'
import { Observable, from } from 'rxjs'
import { concatMap, first, map } from 'rxjs/operators'
import { Arc } from '../arc'
import { DAO } from '../dao'
import { mapGenesisProtocolParams } from '../genesisProtocol'
import { IApolloQueryOptions } from '../graphnode'
import {
  Operation,
  toIOperationObservable,
  ITransaction,
  ITransactionReceipt,
  transactionErrorHandler,
  transactionResultHandler,
  getEventArgs
} from '../operation'
import {
  IProposalBaseCreateOptions,
  IProposalQueryOptions,
  IProposalState,
  Proposal
} from '../proposal'
import { Address, ICommonQueryOptions, IStateful } from '../types'
import {
  concat,
  createGraphQlQuery, dateToSecondsSinceEpoch, getBlockTime,
  hexStringToUint8Array,
  NULL_ADDRESS,
  secondSinceEpochToDate
} from '../utils'
import { IVoteQueryOptions } from '../vote'
import { ISchemeState, SchemeBase } from './base'
import { utils } from 'ethers'

export interface ICompetitionProposalState {
  id: string
  admin: Address
  contract: Address
  endTime: Date
  numberOfWinners: number
  rewardSplit: number[]
  startTime: Date
  votingStartTime: Date
  suggestionsEndTime: Date
  numberOfVotesPerVoter: number
  snapshotBlock: number
  createdAt: Date
  totalVotes: number
  totalSuggestions: number
  numberOfWinningSuggestions: number
}

export interface IProposalCreateOptionsComp extends IProposalBaseCreateOptions {
  // beneficiary: Address
  endTime: Date,
  reputationReward?: BN
  ethReward?: BN
  externalTokenReward?: BN
  externalTokenAddress?: Address
  // proposer: Address,
  rewardSplit: number[]
  nativeTokenReward?: BN
  numberOfVotesPerVoter: number
  proposerIsAdmin?: boolean, // true if new suggestions are limited to the proposer
  startTime: Date | null
  suggestionsEndTime: Date
  votingStartTime: Date
}

export interface ICompetitionSuggestionState {
  id: string
  suggestionId: number
  proposal: string
  descriptionHash: string
  title?: string
  description?: string
  url?: string
  // fulltext: [string]
  suggester: Address
  beneficiary: Address
  // votes: [CompetitionVote!] @derivedFrom(field: "suggestion")
  tags: string[]
  totalVotes: BN
  createdAt: Date
  redeemedAt: Date | null
  rewardPercentage: number
  positionInWinnerList: number | null // 0 is the first, null means it is not winning
  isWinner: boolean
}

export interface ICompetitionVoteState {
  id?: string
  proposal: string
  suggestion: string
  voter: Address
  createdAt?: Date
  reputation: BN
}

export class CompetitionScheme extends SchemeBase {
  public state(apolloQueryOptions: IApolloQueryOptions = {}): Observable<ISchemeState> {
    const query = gql`query SchemeStateById
      {
        controllerScheme (id: "${this.id}") {
          ...SchemeFields
        }
      }
      ${SchemeBase.fragments.SchemeFields}
    `

    const itemMap = (item: any): ISchemeState | null => {
      if (!item) {
        return null
      }

      let name = item.name
      if (!name) {

        try {
          name = this.context.getContractInfo(item.address).name
        } catch (err) {
          if (err.message.match(/no contract/ig)) {
            // continue
          } else {
            throw err
          }
        }
      }
      const uGenericSchemeParams = item.uGenericSchemeParams && {
        contractToCall: item.uGenericSchemeParams.contractToCall,
        voteParams: mapGenesisProtocolParams(item.uGenericSchemeParams.voteParams),
        votingMachine: item.uGenericSchemeParams.votingMachine
      }
      const contributionRewardParams = item.contributionRewardParams && {
        voteParams: mapGenesisProtocolParams(item.contributionRewardParams.voteParams),
        votingMachine: item.contributionRewardParams.votingMachine
      }
      const contributionRewardExtParams = item.contributionRewardExtParams && {
        rewarder: item.contributionRewardExtParams.rewarder,
        voteParams: mapGenesisProtocolParams(item.contributionRewardExtParams.voteParams),
        votingMachine: item.contributionRewardExtParams.votingMachine
      }
      const schemeRegistrarParams = item.schemeRegistrarParams && {
        voteRegisterParams: mapGenesisProtocolParams(item.schemeRegistrarParams.voteRegisterParams),
        voteRemoveParams: mapGenesisProtocolParams(item.schemeRegistrarParams.voteRemoveParams),
        votingMachine: item.schemeRegistrarParams.votingMachine
      }
      const genericSchemeParams = item.genericSchemeParams && {
        contractToCall: item.genericSchemeParams.contractToCall,
        voteParams: mapGenesisProtocolParams(item.genericSchemeParams.voteParams),
        votingMachine: item.genericSchemeParams.votingMachine
      }
      const schemeParams = (
        uGenericSchemeParams || contributionRewardParams ||
        schemeRegistrarParams || genericSchemeParams || contributionRewardExtParams
      )
      return {
        address: item.address,
        canDelegateCall: item.canDelegateCall,
        canManageGlobalConstraints: item.canManageGlobalConstraints,
        canRegisterSchemes: item.canRegisterSchemes,
        canUpgradeController: item.canUpgradeController,
        contributionRewardExtParams,
        contributionRewardParams,
        dao: item.dao.id,
        genericSchemeParams,
        id: item.id,
        name,
        numberOfBoostedProposals: Number(item.numberOfBoostedProposals),
        numberOfPreBoostedProposals: Number(item.numberOfPreBoostedProposals),
        numberOfQueuedProposals: Number(item.numberOfQueuedProposals),
        paramsHash: item.paramsHash,
        schemeParams,
        schemeRegistrarParams,
        uGenericSchemeParams,
        version: item.version
      }
    }
    return this.context.getObservableObject(query, itemMap, apolloQueryOptions) as Observable<ISchemeState>
  }
  /**
   * Return a list of competitions in this scheme.
   * @param options
   * @param apolloQueryOptions
   */
  public competitions(
    options: IProposalQueryOptions = {},
    apolloQueryOptions: IApolloQueryOptions = {}
  ): Observable<Competition[]> {
    if (!options.where) { options.where = {} }
    options.where = { ...options.where, competition_not: null }
    return Competition.search(this.context, options, apolloQueryOptions)
  }

  /**
   *
   * @param options
   * @param context
   */
  protected async createProposalTransaction(options: IProposalCreateOptionsComp): Promise<ITransaction> {
      const context = this.context
      const schemeState = await this.state().pipe(first()).toPromise()
      if (!schemeState) {
        throw Error(`No scheme was found with this id: ${this.id}`)
      }
<<<<<<< HEAD

      const contract = getCompetitionContract(schemeState, this.context)
=======
      const contract = getCompetitionContract(this.context, schemeState)
>>>>>>> e75f4021

      // check sanity -- is the competition contract actually c
      const contributionRewardExtAddress = await contract.contributionRewardExt()
      if (contributionRewardExtAddress.toLowerCase() !== schemeState.address) {
        throw Error(`This ContributionRewardExt/Competition combo is malconfigured: expected ${contributionRewardExtAddress.toLowerCase()} to equal ${schemeState.address}`)
      }

      options.descriptionHash = await context.saveIPFSData(options)
      if (!options.rewardSplit) {
        throw Error(`Rewardsplit was not given..`)
      } else {
        if (options.rewardSplit.reduce((a: number, b: number) => a + b) !== 100) {
          throw Error(`Rewardsplit must sum 100 (they sum to  ${options.rewardSplit.reduce((a: number, b: number) => a + b)})`)
        }
      }
      // * @param _rewardSplit an array of precentages which specify how to split the rewards
      // *         between the winning suggestions
      // * @param _competitionParams competition parameters :
      // *         _competitionParams[0] - competition startTime
      // *         _competitionParams[1] - _votingStartTime competition voting start time
      // *         _competitionParams[2] - _endTime competition end time
      // *         _competitionParams[3] - _maxNumberOfVotesPerVoter on how many suggestions a voter can vote
      // *         _competitionParams[4] - _suggestionsEndTime suggestion submition end time
      // *         _competitionParams[4] - _suggestionsEndTime suggestion submition end time

      const competitionParams = [
        (options.startTime && dateToSecondsSinceEpoch(options.startTime)) || 0,
        dateToSecondsSinceEpoch(options.votingStartTime) || 0,
        dateToSecondsSinceEpoch(options.endTime) || 0,
        options.numberOfVotesPerVoter.toString() || 0,
        dateToSecondsSinceEpoch(options.suggestionsEndTime) || 0
      ]
      const proposerIsAdmin = !!options.proposerIsAdmin

      return {
        contract,
        method: 'proposeCompetition',
        args: [
          options.descriptionHash || '',
          options.reputationReward && options.reputationReward.toString() || 0,
          [
            options.nativeTokenReward && options.nativeTokenReward.toString() || 0,
            options.ethReward && options.ethReward.toString() || 0,
            options.externalTokenReward && options.externalTokenReward.toString() || 0
          ],
          options.externalTokenAddress || NULL_ADDRESS,
          options.rewardSplit,
          competitionParams,
          proposerIsAdmin
        ]
      }
  }
<<<<<<< HEAD

  protected createProposalTransactionMap(): transactionResultHandler<Proposal> {
    return (receipt: ITransactionReceipt) => {
      const args = getEventArgs(receipt, 'NewCompetitionProposal', 'Competition.createProposal')
      const proposalId = args[0]
      return new Proposal(proposalId, this.context)
=======
  public createProposalTransactionMap() {
    const eventName = 'NewCompetitionProposal'
    const txMap = (receipt: any) => {
      const proposalId = receipt.events.find((event: any) => event.event === eventName).args._proposalId
      return new Proposal( this.context, proposalId)
>>>>>>> e75f4021
    }
  }

  protected createProposalErrorHandler(options: IProposalCreateOptionsComp): transactionErrorHandler {
    return async (err) => {
      if (err.message.match(/startTime should be greater than proposing time/ig)) {
        if (!this.context.web3) throw Error('Web3 provider not set')
        return Error(`${err.message} - startTime is ${options.startTime}, current block time is ${await getBlockTime(this.context.web3)}`)
      } else {
        const msg = `Error creating proposal: ${err.message}`
        return Error(msg)
      }
    }
  }

  /**
   * create a proposal for starting a Competition
   *
   * @param {IProposalCreateOptionsCompetition} options
   * @returns {Operation<Proposal>}
   * @memberof CompetitionScheme
   */
  public createProposal(options: IProposalCreateOptionsComp): Operation<Proposal> {
    return SchemeBase.prototype.createProposal.call(this, options)
  }

  public async getCompetitionContract() {
    const schemeState = await this.state().pipe(first()).toPromise()
    const contract = getCompetitionContract(this.context, schemeState)
    return contract
  }

  /**
   * Vote for the suggestion that is, in the current scheme, identified by  suggestionId
   *
   * @param {{
   *     suggestionId: number // this is the suggestion COUNTER
   *   }} options
   * @returns {Operation<CompetitionVote>}
   * @memberof CompetitionScheme
   */
  public voteSuggestion(options: {
    suggestionId: number // this is the suggestion COUNTER
  }): Operation<CompetitionVote> {

<<<<<<< HEAD
    const mapReceipt = (receipt: ITransactionReceipt) => {
      const [
        proposal,
        suggestionId,
        voter,
        reputation
      ] = getEventArgs(receipt, 'NewVote', 'Competition.voteSuggestion')

      const suggestion = CompetitionSuggestion.calculateId({
        scheme: this.id,
        suggestionId
      })

      return new CompetitionVote({
        proposal,
        reputation,
        suggestion,
        voter
      }, this.context)
=======
    const mapReceipt = (receipt: any) => {
      if (Object.keys(receipt.events).length === 0) {
        // this does not mean that anything failed
        return receipt
      } else {
        const eventName = 'NewVote'
        // emit NewVote(proposalId, _suggestionId, msg.sender, reputation);

        const foundEventValues = receipt.events.find((event: any) => event.event === eventName).args

        const suggestionId = foundEventValues._suggestionId
        const voter = foundEventValues._voter
        const reputation = foundEventValues._reputation
        const proposal = foundEventValues._proposalId
        const suggestion = CompetitionSuggestion.calculateId({
          scheme: this.id,
          suggestionId
        })
        return new CompetitionVote(this.context, {
          proposal,
          reputation,
          suggestion,
          voter
        })
      }
>>>>>>> e75f4021
    }

    const errorHandler = async (err: Error) => {
<<<<<<< HEAD
      const contract = await this.getCompetitionContract()
=======
      const schemeState = await this.state().pipe(first()).toPromise()
      const contract = getCompetitionContract(this.context, schemeState)
>>>>>>> e75f4021
      // see if the suggestionId does exist in the contract
      const suggestion = await contract.suggestions(options.suggestionId)
      if (suggestion.proposalId === '0x0000000000000000000000000000000000000000000000000000000000000000') {
        throw Error(`A suggestion with suggestionId ${options.suggestionId} does not exist`)
      }

      // check if the sender has reputation in the DAO
      const state = await this.state().pipe(first()).toPromise()
      const dao = new DAO(this.context, state.dao)
      const reputation = await dao.nativeReputation().pipe(first()).toPromise()
      const sender = await this.context.getAccount().pipe(first()).toPromise()
      const reputationOfUser = await reputation.reputationOf(sender).pipe(first()).toPromise()
      if (reputationOfUser.isZero()) {
        throw Error(`Cannot vote because the user ${sender} does not have any reputation in the DAO at ${dao.id}`)
      }
      return err
    }

    const createTransaction = async (): Promise<ITransaction> => {
      const contract = await this.getCompetitionContract()
      return {
        contract,
        method: 'vote',
        args: [ options.suggestionId ]
      }
    }

    const observable = from(createTransaction()).pipe(
      concatMap((transaction) => {
        return this.context.sendTransaction(transaction, mapReceipt, errorHandler)
      })
    )

    return toIOperationObservable(observable)
  }

  public redeemSuggestion(options: {
    suggestionId: number // this is the suggestion COUNTER
  }): Operation<boolean> {
<<<<<<< HEAD
=======
    const createTransaction = async () => {
      const schemeState = await this.state().pipe(first()).toPromise()
      const contract = getCompetitionContract(this.context, schemeState)
      const transaction = contract.redeem(options.suggestionId)
      return transaction
    }
>>>>>>> e75f4021

    const mapReceipt = (receipt: ITransactionReceipt) => {
      if (!receipt.events || receipt.events.length === 0) {
        throw Error('Competition.redeemSuggestion: missing events in receipt')
      } else {
        return true
      }
    }

    const errorHandler = async (err: Error) => {
<<<<<<< HEAD
      const contract = await this.getCompetitionContract()
=======
      const schemeState = await this.state().pipe(first()).toPromise()
      const contract = getCompetitionContract(this.context, schemeState)
>>>>>>> e75f4021
      // see if the suggestionId does exist in the contract
      const suggestion = await contract.suggestions(options.suggestionId)
      if (suggestion.proposalId === '0x0000000000000000000000000000000000000000000000000000000000000000') {
        throw Error(`A suggestion with suggestionId ${options.suggestionId} does not exist`)
      }
      return err
    }

    const createTransaction = async (): Promise<ITransaction> => {
      const contract = await this.getCompetitionContract()
      return {
        contract,
        method: 'redeem',
        args: [ options.suggestionId ]
      }
    }

    const observable = from(createTransaction()).pipe(
      concatMap((transaction) => {
        return this.context.sendTransaction(transaction, mapReceipt, errorHandler)
      })
    )

    return toIOperationObservable(observable)
  }
}

export class Competition { // extends Proposal {
  public static search(
    context: Arc,
    options: IProposalQueryOptions = {},
    apolloQueryOptions: IApolloQueryOptions = {}
  ): Observable<Competition[]> {
    return Proposal.search(context, options, apolloQueryOptions).pipe(
      map((proposals: Proposal[]) => proposals.map((p: Proposal) => new Competition(p.id, context)))
    )
  }

  public id: string
  public context: Arc

  constructor(id: string, context: Arc) {
    // super(id, context)
    this.id = id
    this.context = context
  }

  public createSuggestion(options: {
    title: string,
    description: string,
    beneficiary?: Address,
    tags?: string[],
    url?: string
  }): Operation<CompetitionSuggestion> {

<<<<<<< HEAD
    const getSchemeState = async (): Promise<ISchemeState> => {
      const proposalState = await (new Proposal(this.id, this.context)).state().pipe(first()).toPromise()
      return await (new CompetitionScheme(proposalState.scheme.id, this.context))
        .state().pipe(first()).toPromise()
    }

    const mapReceipt = async (receipt: ITransactionReceipt) => {
      const args = getEventArgs(receipt, 'NewSuggestion', 'Competition.createSuggestion')
      const suggestionId = args[1]
      return new CompetitionSuggestion({
        scheme: (await getSchemeState()).id,
        suggestionId
      }, this.context)
    }
=======
  }): Operation<any> {
    let schemeState: ISchemeState
    const createTransaction = async () => {
      const proposalState = await (new Proposal(this.context,this.id)).state().pipe(first()).toPromise()
      if (!options.beneficiary) {
        options.beneficiary = await this.context.getAccount().pipe(first()).toPromise()
      }
      schemeState = await (new CompetitionScheme(this.context, proposalState.scheme.id))
        .state().pipe(first()).toPromise()
      const contract = getCompetitionContract(this.context, schemeState)
      const descriptionHash = await this.context.saveIPFSData(options)
      const transaction = contract.suggest(this.id, descriptionHash, options.beneficiary)
      return transaction
    }

    const mapReceipt = (receipt: any) => {
      if (Object.keys(receipt.events).length === 0) {
        // this does not mean that anything failed
        return receipt
      } else {
        const eventName = 'NewSuggestion'
        const suggestionId = receipt.events.find((event: any) => event.event === eventName).args._suggestionId
        return new CompetitionSuggestion(this.context, { scheme: (schemeState as ISchemeState).id, suggestionId })
      }
    }
    const errorHandler = async (err: Error, transaction: any, opts?: any) => {
      // we got an error
      const contract = getCompetitionContract(this.context, schemeState)

      //TODO: .call(opts)?
>>>>>>> e75f4021

    const errorHandler = async (err: Error) => {
      const contract = getCompetitionContract(await getSchemeState(), this.context)
      const proposal = await contract.proposals(this.id)
      if (!proposal) {
        throw Error(`A proposal with id ${this.id} does not exist`)
      }
      throw err
    }

    const createTransaction = async (): Promise<ITransaction> => {
      if (!options.beneficiary) {
        options.beneficiary = await this.context.getAccount().pipe(first()).toPromise()
      }
      const contract = getCompetitionContract(await getSchemeState(), this.context)
      const descriptionHash = await this.context.saveIPFSData(options)
      return {
        contract,
        method: 'suggest',
        args: [ this.id, descriptionHash, options.beneficiary ]
      }
    }

    const observable = from(createTransaction()).pipe(
      concatMap((transaction) => {
        return this.context.sendTransaction(
          transaction, mapReceipt, errorHandler
        )
      })
    )

    return toIOperationObservable(observable)
  }

  public voteSuggestion(suggestionId: number): Operation<CompetitionVote> {
    const proposal = new Proposal(this.context, this.id)
    const observable = proposal.state().pipe(
      first(),
      concatMap((competitionState: IProposalState) => {
        if (competitionState === null) {
          throw Error(`Cannot vote on this suggestion, because the competition with id ${this.id} could not be foound`)
        }
        const scheme = new CompetitionScheme(this.context, competitionState.scheme)
        return scheme.voteSuggestion({ suggestionId })
      })
    )
    return toIOperationObservable(observable)
  }

  public redeemSuggestion(suggestionId: number): Operation<boolean> {
    const proposal = new Proposal(this.context, this.id)
    const observable = proposal.state().pipe(
      first(),
      concatMap((competitionState: IProposalState) => {
        const scheme = new CompetitionScheme(this.context, competitionState.scheme)
        return scheme.redeemSuggestion({ suggestionId })
      })
    )
    return toIOperationObservable(observable)
  }

  public suggestions(
    options: ICompetitionSuggestionQueryOptions = {},
    apolloQueryOptions: IApolloQueryOptions = {}
  ): Observable<CompetitionSuggestion[]> {
    if (!options.where) { options.where = {} }
    options.where.proposal = this.id
    return CompetitionSuggestion.search(this.context, options, apolloQueryOptions)
  }

  public votes(
    options: IVoteQueryOptions = {},
    apolloQueryOptions: IApolloQueryOptions = {}
  ): Observable<CompetitionVote[]> {
    if (!options.where) { options.where = {} }
    options.where.proposal = this.id
    return CompetitionVote.search(this.context, options, apolloQueryOptions)
  }

}

export interface ICompetitionSuggestionQueryOptions extends ICommonQueryOptions {
  where?: {
    id?: string, // id of the competition
    proposal?: string, // id of the proposal
    suggestionId?: number // the "suggestionId" is a counter that is unique to the scheme
    // - and is not to be confused with suggestion.id
    positionInWinnerList?: number | null
    positionInWinnerList_not?: number | null
  }
}
export class CompetitionSuggestion implements IStateful<ICompetitionSuggestionState> {

  public static fragments = {
    CompetitionSuggestionFields: gql`fragment CompetitionSuggestionFields on CompetitionSuggestion {
      id
      suggestionId
      proposal {
       id
      }
      descriptionHash
      title
      description
      url
      tags {
        id
      }
      # fulltext: [string]
      beneficiary
      suggester
      # votes: [CompetitionVote!] @derivedFrom(field: "suggestion")
      totalVotes
      createdAt
      redeemedAt
      rewardPercentage
      positionInWinnerList
    }`
  }

  public static calculateId(opts: { scheme: Address, suggestionId: number }): string {
    const seed = concat(
      hexStringToUint8Array(opts.scheme.toLowerCase()),
      hexStringToUint8Array(Number(opts.suggestionId).toString(16))
    )
    return utils.keccak256(seed)
  }

  public static search(
    context: Arc,
    options: ICompetitionSuggestionQueryOptions = {},
    apolloQueryOptions: IApolloQueryOptions = {}
  ): Observable<CompetitionSuggestion[]> {

    let query
    const itemMap = (item: any) => {
      return new CompetitionSuggestion(context, this.mapItemToObject(item, context) as ICompetitionSuggestionState)
    }

    // if we are looing for the suggestions of a particular proposal, we prime the cache..
    if (options.where && options.where.proposal && !options.where.id) {
      query = gql`query CompetitionSuggestionSearchByProposal
        {
          competitionProposal (id: "${options.where.proposal}") {
              suggestions ${createGraphQlQuery({ where: { ...options.where, proposal: undefined } })} {
                ...CompetitionSuggestionFields
              }
            }
        }
        ${CompetitionSuggestion.fragments.CompetitionSuggestionFields}
      `
      return context.getObservableObject(
        query,
        (r: any) => {
          if (r === null) { // no such proposal was found
            return []
          }
          return r.suggestions.map(itemMap)
        },
        apolloQueryOptions
      ) as Observable<CompetitionSuggestion[]>
    } else {
      query = gql`query CompetitionSuggestionSearch
        {
          competitionSuggestions ${createGraphQlQuery(options)} {
            ...CompetitionSuggestionFields
          }
        }
        ${CompetitionSuggestion.fragments.CompetitionSuggestionFields}
      `

      return context.getObservableList(
        query,
        itemMap,
        apolloQueryOptions
      ) as Observable<CompetitionSuggestion[]>
    }
  }

  private static mapItemToObject(item: any, context: Arc): ICompetitionSuggestionState | null {
    if (item === null) {
      return null
    }

    let redeemedAt = null
    if (item.redeemedAt !== null) {
      redeemedAt = secondSinceEpochToDate(item.redeemedAt)
    }
    let positionInWinnerList = null
    if (item.positionInWinnerList !== null) {
      positionInWinnerList = Number(item.positionInWinnerList)
    }
    return {
      beneficiary: item.beneficiary,
      createdAt: secondSinceEpochToDate(item.createdAt),
      description: item.description,
      descriptionHash: item.descriptionHash,
      id: item.id,
      isWinner: positionInWinnerList !== null,
      positionInWinnerList,
      proposal: item.proposal.id,
      redeemedAt,
      rewardPercentage: Number(item.rewardPercentage),
      suggester: item.suggester,
      suggestionId: item.suggestionId,
      tags: item.tags.map((tag: any) => tag.id),
      title: item.title,
      totalVotes: new BN(item.totalVotes),
      url: item.url
    }

  }

  public id: string
  public suggestionId?: number
  public staticState?: ICompetitionSuggestionState

  constructor(
    public context: Arc,
    idOrOpts: string | { suggestionId: number, scheme: string } | ICompetitionSuggestionState
  ) {
    if (typeof idOrOpts === 'string') {
      this.id = idOrOpts
    } else {
      if (
        Object.keys(idOrOpts).includes('scheme') &&
        Object.keys(idOrOpts).includes('suggestionId')
      ) {
        this.id = CompetitionSuggestion.calculateId(idOrOpts as { suggestionId: number, scheme: string })
        this.suggestionId = idOrOpts.suggestionId
      } else {
        const opts = idOrOpts as ICompetitionSuggestionState
        this.id = opts.id
        this.setStaticState(opts)
      }
    }
  }

  public setStaticState(opts: ICompetitionSuggestionState) {
    this.staticState = opts
  }

  public async fetchStaticState(): Promise<ICompetitionSuggestionState> {
    return this.state({ fetchPolicy: 'cache-first' }).pipe(first()).toPromise()
  }

  public state(apolloQueryOptions: IApolloQueryOptions = {}): Observable<ICompetitionSuggestionState> {
    const query = gql`query CompetitionSuggestionById
      {
        competitionSuggestion (id: "${this.id}") {
          ...CompetitionSuggestionFields
        }
      }
      ${CompetitionSuggestion.fragments.CompetitionSuggestionFields}
    `

    const itemMap = (item: any) => CompetitionSuggestion.mapItemToObject(item, this.context)
    return this.context.getObservableObject(query, itemMap, apolloQueryOptions)
  }

  public vote(): Operation<CompetitionVote> {
    const observable = this.state().pipe(
      first(),
      concatMap((suggestionState: ICompetitionSuggestionState) => {
        const competition = new Competition(suggestionState.proposal, this.context)
        return competition.voteSuggestion(suggestionState.suggestionId)
      })
    )
    return toIOperationObservable(observable)
  }

  public votes(
    options: ICompetitionVoteQueryOptions = {},
    apolloQueryOptions: IApolloQueryOptions = {}
  ): Observable<CompetitionVote[]> {
    if (!options.where) { options.where = {} }
    options.where = { ...options.where, suggestion: this.id }
    return CompetitionVote.search(this.context, options, apolloQueryOptions)
  }

  public async getPosition() {
    console.warn(`This method is deprecated - please use the positionInWinnerList from the proposal state`)
    const suggestionState = await this.state().pipe(first()).toPromise()
    return suggestionState.positionInWinnerList
  }

  public async isWinner() {
    console.warn(`This method is deprecated - please use the positionInWinnerList !== from the proposal state`)
    const suggestionState = await this.state().pipe(first()).toPromise()
    return suggestionState.isWinner
  }

  public redeem(): Operation<boolean> {
    const observable = this.state().pipe(
      first(),
      concatMap((suggestionState: ICompetitionSuggestionState) => {
        const competition = new Competition(suggestionState.proposal, this.context)
        return competition.redeemSuggestion(suggestionState.suggestionId)
      })
    )
    return toIOperationObservable(observable)
  }
}

export interface ICompetitionVoteQueryOptions extends ICommonQueryOptions {
  where?: {
    id?: string
    suggestion?: string
    voter?: Address
    proposal?: string
    proposal_not?: string | null
  }
}

export class CompetitionVote implements IStateful<ICompetitionVoteState> {

  public static fragments = {
    CompetitionVoteFields: gql`fragment CompetitionVoteFields on CompetitionVote {
      id
      createdAt
      reputation
      voter
      proposal { id }
      suggestion { id }
    }`
  }

  public static search(
    context: Arc,
    options: ICompetitionVoteQueryOptions = {},
    apolloQueryOptions: IApolloQueryOptions = {}
  ): Observable<CompetitionVote[]> {
    if (!options.where) { options.where = {} }

    const itemMap = (item: any) => {
      return new CompetitionVote(context, CompetitionVote.itemMap(item))
    }
    let query
    if (options.where.suggestion && !options.where.id) {
      query = gql`query CompetitionVoteSearchBySuggestion
        {
          competitionSuggestion (id: "${options.where.suggestion}") {
            id
            votes ${createGraphQlQuery({ where: { ...options.where, suggestion: undefined } })} {
              ...CompetitionVoteFields
            }
          }
        }
        ${CompetitionVote.fragments.CompetitionVoteFields}
      `

      return context.getObservableObject(
        query,
        (r: any) => {
          if (r === null) { // no such proposal was found
            return []
          }
          return r.votes.map(itemMap)
        },
        apolloQueryOptions
      ) as Observable<CompetitionVote[]>
    } else {

      query = gql`query CompetitionVoteSearch
        {
          competitionVotes ${createGraphQlQuery(options)} {
            ...CompetitionVoteFields
          }
        }
        ${CompetitionVote.fragments.CompetitionVoteFields}
      `

      return context.getObservableList(
        query,
        itemMap,
        apolloQueryOptions
      ) as Observable<CompetitionVote[]>
    }
  }

  public static itemMap(item: any) {

    return {
      createdAt: secondSinceEpochToDate(item.createdAt),
      id: item.id,
      proposal: item.proposal.id,
      reputation: item.reputation,
      suggestion: item.suggestion.id,
      voter: item.voter
    }
  }

  public id?: string
  public staticState?: ICompetitionVoteState

  constructor(public context: Arc, idOrOpts: string | ICompetitionVoteState) {
    if (typeof idOrOpts === 'string') {
      this.id = idOrOpts
    } else {
      const opts = idOrOpts as ICompetitionVoteState
      // this.id = opts.id
      this.setStaticState(opts)
    }
  }

  public setStaticState(opts: ICompetitionVoteState) {
    this.id = opts.id
    this.staticState = opts
  }
  public state(apolloQueryOptions: IApolloQueryOptions = {}): Observable<ICompetitionVoteState> {
    const query = gql`query CompetitionVoteById
      {
        competitionVote (id: "${this.id}") {
          ...CompetitionVoteFields
        }
      }
      ${CompetitionVote.fragments.CompetitionVoteFields}
      `
    return this.context.getObservableObject(query, CompetitionVote.itemMap, apolloQueryOptions)
  }

}

/**
 * If this scheme is a ContributionREwardExt scheme and if
 * its rewarder is Competition contract, return that contract
 * @param schemeState
 * @returns A Web3 contract instance
 */
export function getCompetitionContract(arc: Arc, schemeState: ISchemeState) {
  if (schemeState === null) {
    throw Error(`No scheme was provided`)
  }
  const rewarder = schemeState.contributionRewardExtParams && schemeState.contributionRewardExtParams.rewarder
  if (!rewarder) {
    throw Error(`This scheme's rewarder is not set, and so no compeittion contract could be found`)
  }

  if (!isCompetitionScheme(arc, schemeState)) {
    throw Error(`We did not find a Competition contract at the rewarder address ${rewarder}`)
  }
  const contract = arc.getContract(rewarder as Address)
  return contract
}

export function isCompetitionScheme(arc: Arc, item: any) {
  if (item.contributionRewardExtParams) {
    const contractInfo = arc.getContractInfo(item.contributionRewardExtParams.rewarder)
    const versionNumber = Number(contractInfo.version.split('rc.')[1])
    if (versionNumber < 39) {
      throw Error(`Competition contracts of version < 0.0.1-rc.39 are not supported`)
    }
    return contractInfo.name === 'Competition'
  } else {
    return false
  }
}

/**
 * @returns true if this is a ContributionRewardExt scheme and the rewarder of this scheme is a competition contract
 */
export function hasCompetitionContract(arc: Arc, schemeState: ISchemeState) {
  let contract
  try {
    contract = getCompetitionContract(arc, schemeState)
  } catch (err) {
    // pass
  }
  return !!contract
}<|MERGE_RESOLUTION|>--- conflicted
+++ resolved
@@ -204,12 +204,8 @@
       if (!schemeState) {
         throw Error(`No scheme was found with this id: ${this.id}`)
       }
-<<<<<<< HEAD
-
-      const contract = getCompetitionContract(schemeState, this.context)
-=======
+
       const contract = getCompetitionContract(this.context, schemeState)
->>>>>>> e75f4021
 
       // check sanity -- is the competition contract actually c
       const contributionRewardExtAddress = await contract.contributionRewardExt()
@@ -262,20 +258,12 @@
         ]
       }
   }
-<<<<<<< HEAD
 
   protected createProposalTransactionMap(): transactionResultHandler<Proposal> {
     return (receipt: ITransactionReceipt) => {
       const args = getEventArgs(receipt, 'NewCompetitionProposal', 'Competition.createProposal')
       const proposalId = args[0]
-      return new Proposal(proposalId, this.context)
-=======
-  public createProposalTransactionMap() {
-    const eventName = 'NewCompetitionProposal'
-    const txMap = (receipt: any) => {
-      const proposalId = receipt.events.find((event: any) => event.event === eventName).args._proposalId
-      return new Proposal( this.context, proposalId)
->>>>>>> e75f4021
+      return new Proposal(this.context, proposalId)
     }
   }
 
@@ -321,7 +309,6 @@
     suggestionId: number // this is the suggestion COUNTER
   }): Operation<CompetitionVote> {
 
-<<<<<<< HEAD
     const mapReceipt = (receipt: ITransactionReceipt) => {
       const [
         proposal,
@@ -335,48 +322,16 @@
         suggestionId
       })
 
-      return new CompetitionVote({
+      return new CompetitionVote(this.context, {
         proposal,
         reputation,
         suggestion,
         voter
-      }, this.context)
-=======
-    const mapReceipt = (receipt: any) => {
-      if (Object.keys(receipt.events).length === 0) {
-        // this does not mean that anything failed
-        return receipt
-      } else {
-        const eventName = 'NewVote'
-        // emit NewVote(proposalId, _suggestionId, msg.sender, reputation);
-
-        const foundEventValues = receipt.events.find((event: any) => event.event === eventName).args
-
-        const suggestionId = foundEventValues._suggestionId
-        const voter = foundEventValues._voter
-        const reputation = foundEventValues._reputation
-        const proposal = foundEventValues._proposalId
-        const suggestion = CompetitionSuggestion.calculateId({
-          scheme: this.id,
-          suggestionId
-        })
-        return new CompetitionVote(this.context, {
-          proposal,
-          reputation,
-          suggestion,
-          voter
-        })
-      }
->>>>>>> e75f4021
+      })
     }
 
     const errorHandler = async (err: Error) => {
-<<<<<<< HEAD
       const contract = await this.getCompetitionContract()
-=======
-      const schemeState = await this.state().pipe(first()).toPromise()
-      const contract = getCompetitionContract(this.context, schemeState)
->>>>>>> e75f4021
       // see if the suggestionId does exist in the contract
       const suggestion = await contract.suggestions(options.suggestionId)
       if (suggestion.proposalId === '0x0000000000000000000000000000000000000000000000000000000000000000') {
@@ -416,15 +371,6 @@
   public redeemSuggestion(options: {
     suggestionId: number // this is the suggestion COUNTER
   }): Operation<boolean> {
-<<<<<<< HEAD
-=======
-    const createTransaction = async () => {
-      const schemeState = await this.state().pipe(first()).toPromise()
-      const contract = getCompetitionContract(this.context, schemeState)
-      const transaction = contract.redeem(options.suggestionId)
-      return transaction
-    }
->>>>>>> e75f4021
 
     const mapReceipt = (receipt: ITransactionReceipt) => {
       if (!receipt.events || receipt.events.length === 0) {
@@ -435,12 +381,7 @@
     }
 
     const errorHandler = async (err: Error) => {
-<<<<<<< HEAD
       const contract = await this.getCompetitionContract()
-=======
-      const schemeState = await this.state().pipe(first()).toPromise()
-      const contract = getCompetitionContract(this.context, schemeState)
->>>>>>> e75f4021
       // see if the suggestionId does exist in the contract
       const suggestion = await contract.suggestions(options.suggestionId)
       if (suggestion.proposalId === '0x0000000000000000000000000000000000000000000000000000000000000000') {
@@ -475,15 +416,14 @@
     apolloQueryOptions: IApolloQueryOptions = {}
   ): Observable<Competition[]> {
     return Proposal.search(context, options, apolloQueryOptions).pipe(
-      map((proposals: Proposal[]) => proposals.map((p: Proposal) => new Competition(p.id, context)))
+      map((proposals: Proposal[]) => proposals.map((p: Proposal) => new Competition(context, p.id)))
     )
   }
 
   public id: string
   public context: Arc
 
-  constructor(id: string, context: Arc) {
-    // super(id, context)
+  constructor(context: Arc, id: string) {
     this.id = id
     this.context = context
   }
@@ -496,56 +436,23 @@
     url?: string
   }): Operation<CompetitionSuggestion> {
 
-<<<<<<< HEAD
     const getSchemeState = async (): Promise<ISchemeState> => {
-      const proposalState = await (new Proposal(this.id, this.context)).state().pipe(first()).toPromise()
-      return await (new CompetitionScheme(proposalState.scheme.id, this.context))
+      const proposalState = await (new Proposal(this.context, this.id)).state().pipe(first()).toPromise()
+      return await (new CompetitionScheme(this.context, proposalState.scheme.id))
         .state().pipe(first()).toPromise()
     }
 
     const mapReceipt = async (receipt: ITransactionReceipt) => {
       const args = getEventArgs(receipt, 'NewSuggestion', 'Competition.createSuggestion')
       const suggestionId = args[1]
-      return new CompetitionSuggestion({
+      return new CompetitionSuggestion(this.context, {
         scheme: (await getSchemeState()).id,
         suggestionId
-      }, this.context)
-    }
-=======
-  }): Operation<any> {
-    let schemeState: ISchemeState
-    const createTransaction = async () => {
-      const proposalState = await (new Proposal(this.context,this.id)).state().pipe(first()).toPromise()
-      if (!options.beneficiary) {
-        options.beneficiary = await this.context.getAccount().pipe(first()).toPromise()
-      }
-      schemeState = await (new CompetitionScheme(this.context, proposalState.scheme.id))
-        .state().pipe(first()).toPromise()
-      const contract = getCompetitionContract(this.context, schemeState)
-      const descriptionHash = await this.context.saveIPFSData(options)
-      const transaction = contract.suggest(this.id, descriptionHash, options.beneficiary)
-      return transaction
-    }
-
-    const mapReceipt = (receipt: any) => {
-      if (Object.keys(receipt.events).length === 0) {
-        // this does not mean that anything failed
-        return receipt
-      } else {
-        const eventName = 'NewSuggestion'
-        const suggestionId = receipt.events.find((event: any) => event.event === eventName).args._suggestionId
-        return new CompetitionSuggestion(this.context, { scheme: (schemeState as ISchemeState).id, suggestionId })
-      }
-    }
-    const errorHandler = async (err: Error, transaction: any, opts?: any) => {
-      // we got an error
-      const contract = getCompetitionContract(this.context, schemeState)
-
-      //TODO: .call(opts)?
->>>>>>> e75f4021
+      })
+    }
 
     const errorHandler = async (err: Error) => {
-      const contract = getCompetitionContract(await getSchemeState(), this.context)
+      const contract = getCompetitionContract(this.context, await getSchemeState())
       const proposal = await contract.proposals(this.id)
       if (!proposal) {
         throw Error(`A proposal with id ${this.id} does not exist`)
@@ -557,7 +464,7 @@
       if (!options.beneficiary) {
         options.beneficiary = await this.context.getAccount().pipe(first()).toPromise()
       }
-      const contract = getCompetitionContract(await getSchemeState(), this.context)
+      const contract = getCompetitionContract(this.context, await getSchemeState())
       const descriptionHash = await this.context.saveIPFSData(options)
       return {
         contract,
@@ -678,7 +585,7 @@
 
     let query
     const itemMap = (item: any) => {
-      return new CompetitionSuggestion(context, this.mapItemToObject(item, context) as ICompetitionSuggestionState)
+      return new CompetitionSuggestion(context, this.mapItemToObject(context, item) as ICompetitionSuggestionState)
     }
 
     // if we are looing for the suggestions of a particular proposal, we prime the cache..
@@ -721,7 +628,7 @@
     }
   }
 
-  private static mapItemToObject(item: any, context: Arc): ICompetitionSuggestionState | null {
+  private static mapItemToObject(context: Arc, item: any): ICompetitionSuggestionState | null {
     if (item === null) {
       return null
     }
@@ -798,7 +705,7 @@
       ${CompetitionSuggestion.fragments.CompetitionSuggestionFields}
     `
 
-    const itemMap = (item: any) => CompetitionSuggestion.mapItemToObject(item, this.context)
+    const itemMap = (item: any) => CompetitionSuggestion.mapItemToObject(this.context, item)
     return this.context.getObservableObject(query, itemMap, apolloQueryOptions)
   }
 
@@ -806,7 +713,7 @@
     const observable = this.state().pipe(
       first(),
       concatMap((suggestionState: ICompetitionSuggestionState) => {
-        const competition = new Competition(suggestionState.proposal, this.context)
+        const competition = new Competition(this.context, suggestionState.proposal)
         return competition.voteSuggestion(suggestionState.suggestionId)
       })
     )
@@ -838,7 +745,7 @@
     const observable = this.state().pipe(
       first(),
       concatMap((suggestionState: ICompetitionSuggestionState) => {
-        const competition = new Competition(suggestionState.proposal, this.context)
+        const competition = new Competition(this.context, suggestionState.proposal)
         return competition.redeemSuggestion(suggestionState.suggestionId)
       })
     )
