import BN = require('bn.js')
import { utils } from 'ethers'
import gql from 'graphql-tag'
import { from, Observable } from 'rxjs'
import { concatMap, first, map } from 'rxjs/operators'
import { Arc } from '../arc'
import { DAO } from '../dao'
import { mapGenesisProtocolParams } from '../genesisProtocol'
import { IApolloQueryOptions } from '../graphnode'
import {
  getEventArgs,
  ITransaction,
  ITransactionReceipt,
  Operation,
  toIOperationObservable,
  transactionErrorHandler,
  transactionResultHandler
} from '../operation'
import {
  IProposalBaseCreateOptions,
  IProposalQueryOptions,
  IProposalState,
  Proposal
} from '../proposal'
import { Address, ICommonQueryOptions, IStateful } from '../types'
import {
  concat,
  createGraphQlQuery, dateToSecondsSinceEpoch, getBlockTime,
  hexStringToUint8Array,
  NULL_ADDRESS,
  secondSinceEpochToDate
} from '../utils'
import { IVoteQueryOptions } from '../vote'
import { ISchemeState, SchemeBase } from './base'

export interface ICompetitionProposalState {
  id: string
  admin: Address
  contract: Address
  endTime: Date
  numberOfWinners: number
  rewardSplit: number[]
  startTime: Date
  votingStartTime: Date
  suggestionsEndTime: Date
  numberOfVotesPerVoter: number
  snapshotBlock: number
  createdAt: Date
  totalVotes: number
  totalSuggestions: number
  numberOfWinningSuggestions: number
}

export interface IProposalCreateOptionsComp extends IProposalBaseCreateOptions {
  // beneficiary: Address
  endTime: Date,
  reputationReward?: BN
  ethReward?: BN
  externalTokenReward?: BN
  externalTokenAddress?: Address
  // proposer: Address,
  rewardSplit: number[]
  nativeTokenReward?: BN
  numberOfVotesPerVoter: number
  proposerIsAdmin?: boolean, // true if new suggestions are limited to the proposer
  startTime: Date | null
  suggestionsEndTime: Date
  votingStartTime: Date
}

export interface ICompetitionSuggestionState {
  id: string
  suggestionId: number
  proposal: string
  descriptionHash: string
  title?: string
  description?: string
  url?: string
  // fulltext: [string]
  suggester: Address
  beneficiary: Address
  // votes: [CompetitionVote!] @derivedFrom(field: "suggestion")
  tags: string[]
  totalVotes: BN
  createdAt: Date
  redeemedAt: Date | null
  rewardPercentage: number
  positionInWinnerList: number | null // 0 is the first, null means it is not winning
  isWinner: boolean
}

export interface ICompetitionVoteState {
  id?: string
  proposal: string
  suggestion: string
  voter: Address
  createdAt?: Date
  reputation: BN
}

export class CompetitionScheme extends SchemeBase {
  public state(apolloQueryOptions: IApolloQueryOptions = {}): Observable<ISchemeState> {
    const query = gql`query SchemeStateById
      {
        controllerScheme (id: "${this.id}") {
          ...SchemeFields
        }
      }
      ${SchemeBase.fragments.SchemeFields}
    `

    const itemMap = (item: any): ISchemeState | null => {
      if (!item) {
        return null
      }

      let name = item.name
      if (!name) {

        try {
          name = this.context.getContractInfo(item.address).name
        } catch (err) {
          if (err.message.match(/no contract/ig)) {
            // continue
          } else {
            throw err
          }
        }
      }
      const uGenericSchemeParams = item.uGenericSchemeParams && {
        contractToCall: item.uGenericSchemeParams.contractToCall,
        voteParams: mapGenesisProtocolParams(item.uGenericSchemeParams.voteParams),
        votingMachine: item.uGenericSchemeParams.votingMachine
      }
      const contributionRewardParams = item.contributionRewardParams && {
        voteParams: mapGenesisProtocolParams(item.contributionRewardParams.voteParams),
        votingMachine: item.contributionRewardParams.votingMachine
      }
      const contributionRewardExtParams = item.contributionRewardExtParams && {
        rewarder: item.contributionRewardExtParams.rewarder,
        voteParams: mapGenesisProtocolParams(item.contributionRewardExtParams.voteParams),
        votingMachine: item.contributionRewardExtParams.votingMachine
      }
      const schemeRegistrarParams = item.schemeRegistrarParams && {
        voteRegisterParams: mapGenesisProtocolParams(item.schemeRegistrarParams.voteRegisterParams),
        voteRemoveParams: mapGenesisProtocolParams(item.schemeRegistrarParams.voteRemoveParams),
        votingMachine: item.schemeRegistrarParams.votingMachine
      }
      const genericSchemeParams = item.genericSchemeParams && {
        contractToCall: item.genericSchemeParams.contractToCall,
        voteParams: mapGenesisProtocolParams(item.genericSchemeParams.voteParams),
        votingMachine: item.genericSchemeParams.votingMachine
      }
      const schemeParams = (
        uGenericSchemeParams || contributionRewardParams ||
        schemeRegistrarParams || genericSchemeParams || contributionRewardExtParams
      )
      return {
        address: item.address,
        canDelegateCall: item.canDelegateCall,
        canManageGlobalConstraints: item.canManageGlobalConstraints,
        canRegisterSchemes: item.canRegisterSchemes,
        canUpgradeController: item.canUpgradeController,
        contributionRewardExtParams,
        contributionRewardParams,
        dao: item.dao.id,
        genericSchemeParams,
        id: item.id,
        name,
        numberOfBoostedProposals: Number(item.numberOfBoostedProposals),
        numberOfPreBoostedProposals: Number(item.numberOfPreBoostedProposals),
        numberOfQueuedProposals: Number(item.numberOfQueuedProposals),
        paramsHash: item.paramsHash,
        schemeParams,
        schemeRegistrarParams,
        uGenericSchemeParams,
        version: item.version
      }
    }
    return this.context.getObservableObject(query, itemMap, apolloQueryOptions) as Observable<ISchemeState>
  }
  /**
   * Return a list of competitions in this scheme.
   * @param options
   * @param apolloQueryOptions
   */
  public competitions(
    options: IProposalQueryOptions = {},
    apolloQueryOptions: IApolloQueryOptions = {}
  ): Observable<Competition[]> {
<<<<<<< HEAD
=======
    // TODO: This function will error if the current scheme is not a competiion scheme
    // const staticState = await this.fetchState()
    // if (staticState.name !== `ContributionRewardExt`) {
    //   // TODO: we should also check if the calling
    //   throw Error(`This scheme is not a competition scheme - so no competitions can be found`)
    // }
>>>>>>> 90289001
    if (!options.where) { options.where = {} }
    options.where = { ...options.where, competition_not: null }
    return Competition.search(this.context, options, apolloQueryOptions)
  }

  /**
<<<<<<< HEAD
=======
   *
   * @param options
   * @param context
   */
  public createProposalTransaction(options: IProposalCreateOptionsCompetition) {
    // we assume this function is called with the correct scheme options..
    return async () => {
      const context = this.context
      const schemeState = await this.fetchState()
      if (!schemeState) {
        throw Error(`No scheme was found with this id: ${this.id}`)
      }
      const contract = getCompetitionContract(schemeState, this.context)

      // check sanity -- is the competition contract actually c
      const contributionRewardExtAddress = await contract.contributionRewardExt()
      if (contributionRewardExtAddress.toLowerCase() !== schemeState.address) {
        throw Error(`This ContributionRewardExt/Competition combo is malconfigured: expected ${contributionRewardExtAddress.toLowerCase()} to equal ${schemeState.address}`)
      }

      options.descriptionHash = await context.saveIPFSData(options)
      if (!options.rewardSplit) {
        throw Error(`Rewardsplit was not given..`)
      } else {
        if (options.rewardSplit.reduce((a: number, b: number) => a + b) !== 100) {
          throw Error(`Rewardsplit must sum 100 (they sum to  ${options.rewardSplit.reduce((a: number, b: number) => a + b)})`)
        }
      }
      // * @param _rewardSplit an array of precentages which specify how to split the rewards
      // *         between the winning suggestions
      // * @param _competitionParams competition parameters :
      // *         _competitionParams[0] - competition startTime
      // *         _competitionParams[1] - _votingStartTime competition voting start time
      // *         _competitionParams[2] - _endTime competition end time
      // *         _competitionParams[3] - _maxNumberOfVotesPerVoter on how many suggestions a voter can vote
      // *         _competitionParams[4] - _suggestionsEndTime suggestion submition end time
      // *         _competitionParams[4] - _suggestionsEndTime suggestion submition end time

      const competitionParams = [
        options.startTime && dateToSecondsSinceEpoch(options.startTime) || '0',
        dateToSecondsSinceEpoch(options.votingStartTime) || 0,
        dateToSecondsSinceEpoch(options.endTime) || 0,
        options.numberOfVotesPerVoter.toString() || 0,
        dateToSecondsSinceEpoch(options.suggestionsEndTime) || 0
      ]
      const proposerIsAdmin = !!options.proposerIsAdmin

      const transaction = contract.proposeCompetition(
        options.descriptionHash || '',
        options.reputationReward && options.reputationReward.toString() || 0,
        [
          options.nativeTokenReward && options.nativeTokenReward.toString() || 0,
          options.ethReward && options.ethReward.toString() || 0,
          options.externalTokenReward && options.externalTokenReward.toString() || 0
        ],
        options.externalTokenAddress || NULL_ADDRESS,
        options.rewardSplit,
        competitionParams,
        proposerIsAdmin
      )
      return transaction
    }
  }
  public createProposalTransactionMap() {
    const eventName = 'NewCompetitionProposal'
    const txMap = (receipt: any) => {
      const proposalId = receipt.events.find((event: any) => event.event === eventName).args._proposalId
      return new Proposal(proposalId, this.context)
    }
    return txMap
  }

  public createProposalErrorHandler(options: any): (err: Error) => Error | Promise<Error> {
    return async (err) => {
      console.log(`hanlding errrrrr`)
      const tx = await this.createProposalTransaction(options)()
      try {
        await tx.call()
      } catch (err) {
        if (err.message.match(/startTime should be greater than proposing time/ig)) {
          return Error(`${err.message} - startTime is ${options.startTime}, current block time is ${await getBlockTime(this.context.web3)}`)
        } else {
          return err
        }
      }
      const msg = `Error creating proposal: ${err.message}`
      return Error(msg)
    }
  }

  /**
>>>>>>> 90289001
   * create a proposal for starting a Competition
   *
   * @param {IProposalCreateOptionsCompetition} options
   * @returns {Operation<Proposal>}
   * @memberof CompetitionScheme
   */
  public createProposal(options: IProposalCreateOptionsComp): Operation<Proposal> {
    return SchemeBase.prototype.createProposal.call(this, options)
  }

  public async getCompetitionContract() {
<<<<<<< HEAD
    const schemeState = await this.state().pipe(first()).toPromise()
    const contract = getCompetitionContract(this.context, schemeState)
=======
    const schemeState = await this.fetchState()
    const contract = getCompetitionContract(schemeState, this.context)
>>>>>>> 90289001
    return contract
  }

  /**
   * Vote for the suggestion that is, in the current scheme, identified by  suggestionId
   *
   * @param {{
   *     suggestionId: number // this is the suggestion COUNTER
   *   }} options
   * @returns {Operation<CompetitionVote>}
   * @memberof CompetitionScheme
   */
  public voteSuggestion(options: {
    suggestionId: number // this is the suggestion COUNTER
  }): Operation<CompetitionVote> {

    const mapReceipt = (receipt: ITransactionReceipt) => {
      const [
        proposal,
        suggestionId,
        voter,
        reputation
      ] = getEventArgs(receipt, 'NewVote', 'Competition.voteSuggestion')

      const suggestion = CompetitionSuggestion.calculateId({
        scheme: this.id,
        suggestionId
      })

      return new CompetitionVote(this.context, {
        proposal,
        reputation,
        suggestion,
        voter
      })
    }

    const errorHandler = async (err: Error) => {
<<<<<<< HEAD
      const contract = await this.getCompetitionContract()
=======
      const schemeState = await this.fetchState()
      const contract = getCompetitionContract(schemeState, this.context)
>>>>>>> 90289001
      // see if the suggestionId does exist in the contract
      const suggestion = await contract.suggestions(options.suggestionId)
      if (suggestion.proposalId === '0x0000000000000000000000000000000000000000000000000000000000000000') {
        throw Error(`A suggestion with suggestionId ${options.suggestionId} does not exist`)
      }

      // check if the sender has reputation in the DAO
<<<<<<< HEAD
      const state = await this.state().pipe(first()).toPromise()
      const dao = new DAO(this.context, state.dao)
=======
      const state = await this.fetchState()
      const dao = new DAO(state.dao, this.context)
>>>>>>> 90289001
      const reputation = await dao.nativeReputation().pipe(first()).toPromise()
      const sender = await this.context.getAccount().pipe(first()).toPromise()
      const reputationOfUser = await reputation.reputationOf(sender).pipe(first()).toPromise()
      if (reputationOfUser.isZero()) {
        throw Error(`Cannot vote because the user ${sender} does not have any reputation in the DAO at ${dao.id}`)
      }
      return err
    }

    const createTransaction = async (): Promise<ITransaction> => {
      const contract = await this.getCompetitionContract()
      return {
        contract,
        method: 'vote',
        args: [ options.suggestionId ]
      }
    }

    const observable = from(createTransaction()).pipe(
      concatMap((transaction) => {
        return this.context.sendTransaction(transaction, mapReceipt, errorHandler)
      })
    )

    return toIOperationObservable(observable)
  }

  public redeemSuggestion(options: {
    suggestionId: number // this is the suggestion COUNTER
  }): Operation<boolean> {
<<<<<<< HEAD
=======
    const createTransaction = async () => {
      const schemeState = await this.fetchState()
      const contract = getCompetitionContract(schemeState, this.context)
      const transaction = contract.redeem(options.suggestionId)
      return transaction
    }
>>>>>>> 90289001

    const mapReceipt = (receipt: ITransactionReceipt) => {
      if (!receipt.events || receipt.events.length === 0) {
        throw Error('Competition.redeemSuggestion: missing events in receipt')
      } else {
        return true
      }
    }

    const errorHandler = async (err: Error) => {
<<<<<<< HEAD
      const contract = await this.getCompetitionContract()
=======
      const schemeState = await this.fetchState()
      const contract = getCompetitionContract(schemeState, this.context)
>>>>>>> 90289001
      // see if the suggestionId does exist in the contract
      const suggestion = await contract.suggestions(options.suggestionId)
      if (suggestion.proposalId === '0x0000000000000000000000000000000000000000000000000000000000000000') {
        throw Error(`A suggestion with suggestionId ${options.suggestionId} does not exist`)
      }
      return err
    }

    const createTransaction = async (): Promise<ITransaction> => {
      const contract = await this.getCompetitionContract()
      return {
        contract,
        method: 'redeem',
        args: [ options.suggestionId ]
      }
    }

    const observable = from(createTransaction()).pipe(
      concatMap((transaction) => {
        return this.context.sendTransaction(transaction, mapReceipt, errorHandler)
      })
    )

    return toIOperationObservable(observable)
  }

  /**
   *
   * @param options
   * @param context
   */
  protected async createProposalTransaction(options: IProposalCreateOptionsComp): Promise<ITransaction> {
      const context = this.context
      const schemeState = await this.state().pipe(first()).toPromise()
      if (!schemeState) {
        throw Error(`No scheme was found with this id: ${this.id}`)
      }

      const contract = getCompetitionContract(this.context, schemeState)

      // check sanity -- is the competition contract actually c
      const contributionRewardExtAddress = await contract.contributionRewardExt()
      if (contributionRewardExtAddress.toLowerCase() !== schemeState.address) {
        throw Error(`This ContributionRewardExt/Competition combo is malconfigured: expected ${contributionRewardExtAddress.toLowerCase()} to equal ${schemeState.address}`)
      }

      options.descriptionHash = await context.saveIPFSData(options)
      if (!options.rewardSplit) {
        throw Error(`Rewardsplit was not given..`)
      } else {
        if (options.rewardSplit.reduce((a: number, b: number) => a + b) !== 100) {
          throw Error(`Rewardsplit must sum 100 (they sum to  ${options.rewardSplit.reduce((a: number, b: number) => a + b)})`)
        }
      }
      // * @param _rewardSplit an array of precentages which specify how to split the rewards
      // *         between the winning suggestions
      // * @param _competitionParams competition parameters :
      // *         _competitionParams[0] - competition startTime
      // *         _competitionParams[1] - _votingStartTime competition voting start time
      // *         _competitionParams[2] - _endTime competition end time
      // *         _competitionParams[3] - _maxNumberOfVotesPerVoter on how many suggestions a voter can vote
      // *         _competitionParams[4] - _suggestionsEndTime suggestion submition end time
      // *         _competitionParams[4] - _suggestionsEndTime suggestion submition end time

      const competitionParams = [
        (options.startTime && dateToSecondsSinceEpoch(options.startTime)) || 0,
        dateToSecondsSinceEpoch(options.votingStartTime) || 0,
        dateToSecondsSinceEpoch(options.endTime) || 0,
        options.numberOfVotesPerVoter.toString() || 0,
        dateToSecondsSinceEpoch(options.suggestionsEndTime) || 0
      ]
      const proposerIsAdmin = !!options.proposerIsAdmin

      return {
        contract,
        method: 'proposeCompetition',
        args: [
          options.descriptionHash || '',
          options.reputationReward && options.reputationReward.toString() || 0,
          [
            options.nativeTokenReward && options.nativeTokenReward.toString() || 0,
            options.ethReward && options.ethReward.toString() || 0,
            options.externalTokenReward && options.externalTokenReward.toString() || 0
          ],
          options.externalTokenAddress || NULL_ADDRESS,
          options.rewardSplit,
          competitionParams,
          proposerIsAdmin
        ]
      }
  }

  protected createProposalTransactionMap(): transactionResultHandler<Proposal> {
    return (receipt: ITransactionReceipt) => {
      const args = getEventArgs(receipt, 'NewCompetitionProposal', 'Competition.createProposal')
      const proposalId = args[0]
      return new Proposal(this.context, proposalId)
    }
  }

  protected createProposalErrorHandler(options: IProposalCreateOptionsComp): transactionErrorHandler {
    return async (err) => {
      if (err.message.match(/startTime should be greater than proposing time/ig)) {
        if (!this.context.web3) {
          throw Error('Web3 provider not set')
        }
        return Error(`${err.message} - startTime is ${options.startTime}, current block time is ${await getBlockTime(this.context.web3)}`)
      } else {
        const msg = `Error creating proposal: ${err.message}`
        return Error(msg)
      }
    }
  }
}

export class Competition { // extends Proposal {
  public static search(
    context: Arc,
    options: IProposalQueryOptions = {},
    apolloQueryOptions: IApolloQueryOptions = {}
  ): Observable<Competition[]> {
    return Proposal.search(context, options, apolloQueryOptions).pipe(
      map((proposals: Proposal[]) => proposals.map((p: Proposal) => new Competition(context, p.id)))
    )
  }

  public id: string
  public context: Arc

  constructor(context: Arc, id: string) {
    this.id = id
    this.context = context
  }

  public createSuggestion(options: {
    title: string,
    description: string,
    beneficiary?: Address,
    tags?: string[],
    url?: string
  }): Operation<CompetitionSuggestion> {

<<<<<<< HEAD
    const getSchemeState = async (): Promise<ISchemeState> => {
      const proposalState = await (new Proposal(this.context, this.id)).state().pipe(first()).toPromise()
      return await (new CompetitionScheme(this.context, proposalState.scheme.id))
        .state().pipe(first()).toPromise()
=======
  }): Operation<any> {
    let schemeState: ISchemeState
    const createTransaction = async () => {
      const proposalState = await (new Proposal(this.id, this.context)).fetchState()
      if (!options.beneficiary) {
        options.beneficiary = await this.context.getAccount().pipe(first()).toPromise()
      }
      schemeState = await (new CompetitionScheme(proposalState.scheme.id, this.context))
        .fetchState()
      const contract = getCompetitionContract(schemeState, this.context)
      const descriptionHash = await this.context.saveIPFSData(options)
      const transaction = contract.suggest(this.id, descriptionHash, options.beneficiary)
      return transaction
>>>>>>> 90289001
    }

    const mapReceipt = async (receipt: ITransactionReceipt) => {
      const args = getEventArgs(receipt, 'NewSuggestion', 'Competition.createSuggestion')
      const suggestionId = args[1]
      return new CompetitionSuggestion(this.context, {
        scheme: (await getSchemeState()).id,
        suggestionId
      })
    }

    const errorHandler = async (err: Error) => {
      const contract = getCompetitionContract(this.context, await getSchemeState())
      const proposal = await contract.proposals(this.id)
      if (!proposal) {
        throw Error(`A proposal with id ${this.id} does not exist`)
      }
      throw err
    }

    const createTransaction = async (): Promise<ITransaction> => {
      if (!options.beneficiary) {
        options.beneficiary = await this.context.getAccount().pipe(first()).toPromise()
      }
      const contract = getCompetitionContract(this.context, await getSchemeState())
      const descriptionHash = await this.context.saveIPFSData(options)
      return {
        contract,
        method: 'suggest',
        args: [ this.id, descriptionHash, options.beneficiary ]
      }
    }

    const observable = from(createTransaction()).pipe(
      concatMap((transaction) => {
        return this.context.sendTransaction(
          transaction, mapReceipt, errorHandler
        )
      })
    )

    return toIOperationObservable(observable)
  }

  public voteSuggestion(suggestionId: number): Operation<CompetitionVote> {
    const proposal = new Proposal(this.context, this.id)
    const observable = proposal.state().pipe(
      first(),
      concatMap((competitionState: IProposalState) => {
        if (competitionState === null) {
          throw Error(`Cannot vote on this suggestion, because the competition with id ${this.id} could not be foound`)
        }
        const scheme = new CompetitionScheme(this.context, competitionState.scheme)
        return scheme.voteSuggestion({ suggestionId })
      })
    )
    return toIOperationObservable(observable)
  }

  public redeemSuggestion(suggestionId: number): Operation<boolean> {
    const proposal = new Proposal(this.context, this.id)
    const observable = proposal.state().pipe(
      first(),
      concatMap((competitionState: IProposalState) => {
        const scheme = new CompetitionScheme(this.context, competitionState.scheme)
        return scheme.redeemSuggestion({ suggestionId })
      })
    )
    return toIOperationObservable(observable)
  }

  public suggestions(
    options: ICompetitionSuggestionQueryOptions = {},
    apolloQueryOptions: IApolloQueryOptions = {}
  ): Observable<CompetitionSuggestion[]> {
    if (!options.where) { options.where = {} }
    options.where.proposal = this.id
    return CompetitionSuggestion.search(this.context, options, apolloQueryOptions)
  }

  public votes(
    options: IVoteQueryOptions = {},
    apolloQueryOptions: IApolloQueryOptions = {}
  ): Observable<CompetitionVote[]> {
    if (!options.where) { options.where = {} }
    options.where.proposal = this.id
    return CompetitionVote.search(this.context, options, apolloQueryOptions)
  }

}

export interface ICompetitionSuggestionQueryOptions extends ICommonQueryOptions {
  where?: {
    id?: string, // id of the competition
    proposal?: string, // id of the proposal
    suggestionId?: number // the "suggestionId" is a counter that is unique to the scheme
    // - and is not to be confused with suggestion.id
    positionInWinnerList?: number | null
    positionInWinnerList_not?: number | null
  }
}
export class CompetitionSuggestion implements IStateful<ICompetitionSuggestionState> {

  public static fragments = {
    CompetitionSuggestionFields: gql`fragment CompetitionSuggestionFields on CompetitionSuggestion {
      id
      suggestionId
      proposal {
       id
      }
      descriptionHash
      title
      description
      url
      tags {
        id
      }
      # fulltext: [string]
      beneficiary
      suggester
      # votes: [CompetitionVote!] @derivedFrom(field: "suggestion")
      totalVotes
      createdAt
      redeemedAt
      rewardPercentage
      positionInWinnerList
    }`
  }

  public static calculateId(opts: { scheme: Address, suggestionId: number }): string {
    const seed = concat(
      hexStringToUint8Array(opts.scheme.toLowerCase()),
      hexStringToUint8Array(Number(opts.suggestionId).toString(16))
    )
    return utils.keccak256(seed)
  }

  public static search(
    context: Arc,
    options: ICompetitionSuggestionQueryOptions = {},
    apolloQueryOptions: IApolloQueryOptions = {}
  ): Observable<CompetitionSuggestion[]> {

    let query
    const itemMap = (item: any) => {
      return new CompetitionSuggestion(context, this.mapItemToObject(context, item) as ICompetitionSuggestionState)
    }

    // if we are looing for the suggestions of a particular proposal, we prime the cache..
    if (options.where && options.where.proposal && !options.where.id) {
      query = gql`query CompetitionSuggestionSearchByProposal
        {
          competitionProposal (id: "${options.where.proposal}") {
              suggestions ${createGraphQlQuery({ where: { ...options.where, proposal: undefined } })} {
                ...CompetitionSuggestionFields
              }
            }
        }
        ${CompetitionSuggestion.fragments.CompetitionSuggestionFields}
      `
      return context.getObservableObject(
        query,
        (r: any) => {
          if (r === null) { // no such proposal was found
            return []
          }
          return r.suggestions.map(itemMap)
        },
        apolloQueryOptions
      ) as Observable<CompetitionSuggestion[]>
    } else {
      query = gql`query CompetitionSuggestionSearch
        {
          competitionSuggestions ${createGraphQlQuery(options)} {
            ...CompetitionSuggestionFields
          }
        }
        ${CompetitionSuggestion.fragments.CompetitionSuggestionFields}
      `

      return context.getObservableList(
        query,
        itemMap,
        apolloQueryOptions
      ) as Observable<CompetitionSuggestion[]>
    }
  }

  private static mapItemToObject(context: Arc, item: any): ICompetitionSuggestionState | null {
    if (item === null) {
      return null
    }

    let redeemedAt = null
    if (item.redeemedAt !== null) {
      redeemedAt = secondSinceEpochToDate(item.redeemedAt)
    }
    let positionInWinnerList = null
    if (item.positionInWinnerList !== null) {
      positionInWinnerList = Number(item.positionInWinnerList)
    }
    return {
      beneficiary: item.beneficiary,
      createdAt: secondSinceEpochToDate(item.createdAt),
      description: item.description,
      descriptionHash: item.descriptionHash,
      id: item.id,
      isWinner: positionInWinnerList !== null,
      positionInWinnerList,
      proposal: item.proposal.id,
      redeemedAt,
      rewardPercentage: Number(item.rewardPercentage),
      suggester: item.suggester,
      suggestionId: item.suggestionId,
      tags: item.tags.map((tag: any) => tag.id),
      title: item.title,
      totalVotes: new BN(item.totalVotes),
      url: item.url
    }

  }

  public id: string
  public suggestionId?: number
  public coreState?: ICompetitionSuggestionState

  constructor(
    public context: Arc,
    idOrOpts: string | { suggestionId: number, scheme: string } | ICompetitionSuggestionState
  ) {
    if (typeof idOrOpts === 'string') {
      this.id = idOrOpts
    } else {
      if (
        Object.keys(idOrOpts).includes('scheme') &&
        Object.keys(idOrOpts).includes('suggestionId')
      ) {
        this.id = CompetitionSuggestion.calculateId(idOrOpts as { suggestionId: number, scheme: string })
        this.suggestionId = idOrOpts.suggestionId
      } else {
        const opts = idOrOpts as ICompetitionSuggestionState
        this.id = opts.id
        this.setState(opts)
      }
    }
  }

  public setState(opts: ICompetitionSuggestionState) {
    this.coreState = opts
  }

  public async fetchState(): Promise<ICompetitionSuggestionState> {
    const state = await this.state({ fetchPolicy: 'cache-first' }).pipe(first()).toPromise()
    this.setState(state)
    return state
  }

  public state(apolloQueryOptions: IApolloQueryOptions = {}): Observable<ICompetitionSuggestionState> {
    const query = gql`query CompetitionSuggestionById
      {
        competitionSuggestion (id: "${this.id}") {
          ...CompetitionSuggestionFields
        }
      }
      ${CompetitionSuggestion.fragments.CompetitionSuggestionFields}
    `

    const itemMap = (item: any) => CompetitionSuggestion.mapItemToObject(this.context, item)
    return this.context.getObservableObject(query, itemMap, apolloQueryOptions)
  }

  public vote(): Operation<CompetitionVote> {
    const observable = this.state().pipe(
      first(),
      concatMap((suggestionState: ICompetitionSuggestionState) => {
        const competition = new Competition(this.context, suggestionState.proposal)
        return competition.voteSuggestion(suggestionState.suggestionId)
      })
    )
    return toIOperationObservable(observable)
  }

  public votes(
    options: ICompetitionVoteQueryOptions = {},
    apolloQueryOptions: IApolloQueryOptions = {}
  ): Observable<CompetitionVote[]> {
    if (!options.where) { options.where = {} }
    options.where = { ...options.where, suggestion: this.id }
    return CompetitionVote.search(this.context, options, apolloQueryOptions)
  }

  public async getPosition() {
    console.warn(`This method is deprecated - please use the positionInWinnerList from the proposal state`)
    const suggestionState = await this.fetchState()
    return suggestionState.positionInWinnerList
  }

  public async isWinner() {
    console.warn(`This method is deprecated - please use the positionInWinnerList !== from the proposal state`)
    const suggestionState = await this.fetchState()
    return suggestionState.isWinner
  }

  public redeem(): Operation<boolean> {
    const observable = this.state().pipe(
      first(),
      concatMap((suggestionState: ICompetitionSuggestionState) => {
        const competition = new Competition(this.context, suggestionState.proposal)
        return competition.redeemSuggestion(suggestionState.suggestionId)
      })
    )
    return toIOperationObservable(observable)
  }
}

export interface ICompetitionVoteQueryOptions extends ICommonQueryOptions {
  where?: {
    id?: string
    suggestion?: string
    voter?: Address
    proposal?: string
    proposal_not?: string | null
  }
}

export class CompetitionVote implements IStateful<ICompetitionVoteState> {

  public static fragments = {
    CompetitionVoteFields: gql`fragment CompetitionVoteFields on CompetitionVote {
      id
      createdAt
      reputation
      voter
      proposal { id }
      suggestion { id }
    }`
  }

  public static search(
    context: Arc,
    options: ICompetitionVoteQueryOptions = {},
    apolloQueryOptions: IApolloQueryOptions = {}
  ): Observable<CompetitionVote[]> {
    if (!options.where) { options.where = {} }

    const itemMap = (item: any) => {
      return new CompetitionVote(context, CompetitionVote.itemMap(item))
    }
    let query
    if (options.where.suggestion && !options.where.id) {
      query = gql`query CompetitionVoteSearchBySuggestion
        {
          competitionSuggestion (id: "${options.where.suggestion}") {
            id
            votes ${createGraphQlQuery({ where: { ...options.where, suggestion: undefined } })} {
              ...CompetitionVoteFields
            }
          }
        }
        ${CompetitionVote.fragments.CompetitionVoteFields}
      `

      return context.getObservableObject(
        query,
        (r: any) => {
          if (r === null) { // no such proposal was found
            return []
          }
          return r.votes.map(itemMap)
        },
        apolloQueryOptions
      ) as Observable<CompetitionVote[]>
    } else {

      query = gql`query CompetitionVoteSearch
        {
          competitionVotes ${createGraphQlQuery(options)} {
            ...CompetitionVoteFields
          }
        }
        ${CompetitionVote.fragments.CompetitionVoteFields}
      `

      return context.getObservableList(
        query,
        itemMap,
        apolloQueryOptions
      ) as Observable<CompetitionVote[]>
    }
  }

  public static itemMap(item: any) {

    return {
      createdAt: secondSinceEpochToDate(item.createdAt),
      id: item.id,
      proposal: item.proposal.id,
      reputation: item.reputation,
      suggestion: item.suggestion.id,
      voter: item.voter
    }
  }

  public id?: string
  public coreState?: ICompetitionVoteState

  constructor(public context: Arc, idOrOpts: string | ICompetitionVoteState) {
    if (typeof idOrOpts === 'string') {
      this.id = idOrOpts
    } else {
      const opts = idOrOpts as ICompetitionVoteState
      // this.id = opts.id
      this.setState(opts)
    }
  }

  public async fetchState() {
    const state = await this.state().pipe(first()).toPromise()
    this.setState(state)
    return state
  }

  public setState(opts: ICompetitionVoteState) {
    this.id = opts.id
    this.coreState = opts
  }
  public state(apolloQueryOptions: IApolloQueryOptions = {}): Observable<ICompetitionVoteState> {
    const query = gql`query CompetitionVoteById
      {
        competitionVote (id: "${this.id}") {
          ...CompetitionVoteFields
        }
      }
      ${CompetitionVote.fragments.CompetitionVoteFields}
      `
    return this.context.getObservableObject(query, CompetitionVote.itemMap, apolloQueryOptions)
  }

}

/**
 * If this scheme is a ContributionREwardExt scheme and if
 * its rewarder is Competition contract, return that contract
 * @param schemeState
 * @returns A Web3 contract instance
 */
export function getCompetitionContract(arc: Arc, schemeState: ISchemeState) {
  if (schemeState === null) {
    throw Error(`No scheme was provided`)
  }
  const rewarder = schemeState.contributionRewardExtParams && schemeState.contributionRewardExtParams.rewarder
  if (!rewarder) {
    throw Error(`This scheme's rewarder is not set, and so no compeittion contract could be found`)
  }

  if (!isCompetitionScheme(arc, schemeState)) {
    throw Error(`We did not find a Competition contract at the rewarder address ${rewarder}`)
  }
  const contract = arc.getContract(rewarder as Address)
  return contract
}

export function isCompetitionScheme(arc: Arc, item: any) {
  if (item.contributionRewardExtParams) {
    const contractInfo = arc.getContractInfo(item.contributionRewardExtParams.rewarder)
    const versionNumber = Number(contractInfo.version.split('rc.')[1])
    if (versionNumber < 39) {
      throw Error(`Competition contracts of version < 0.0.1-rc.39 are not supported`)
    }
    return contractInfo.name === 'Competition'
  } else {
    return false
  }
}

/**
 * @returns true if this is a ContributionRewardExt scheme and the rewarder of this scheme is a competition contract
 */
export function hasCompetitionContract(arc: Arc, schemeState: ISchemeState) {
  let contract
  try {
    contract = getCompetitionContract(arc, schemeState)
  } catch (err) {
    // pass
  }
  return !!contract
}<|MERGE_RESOLUTION|>--- conflicted
+++ resolved
@@ -188,115 +188,12 @@
     options: IProposalQueryOptions = {},
     apolloQueryOptions: IApolloQueryOptions = {}
   ): Observable<Competition[]> {
-<<<<<<< HEAD
-=======
-    // TODO: This function will error if the current scheme is not a competiion scheme
-    // const staticState = await this.fetchState()
-    // if (staticState.name !== `ContributionRewardExt`) {
-    //   // TODO: we should also check if the calling
-    //   throw Error(`This scheme is not a competition scheme - so no competitions can be found`)
-    // }
->>>>>>> 90289001
     if (!options.where) { options.where = {} }
     options.where = { ...options.where, competition_not: null }
     return Competition.search(this.context, options, apolloQueryOptions)
   }
 
   /**
-<<<<<<< HEAD
-=======
-   *
-   * @param options
-   * @param context
-   */
-  public createProposalTransaction(options: IProposalCreateOptionsCompetition) {
-    // we assume this function is called with the correct scheme options..
-    return async () => {
-      const context = this.context
-      const schemeState = await this.fetchState()
-      if (!schemeState) {
-        throw Error(`No scheme was found with this id: ${this.id}`)
-      }
-      const contract = getCompetitionContract(schemeState, this.context)
-
-      // check sanity -- is the competition contract actually c
-      const contributionRewardExtAddress = await contract.contributionRewardExt()
-      if (contributionRewardExtAddress.toLowerCase() !== schemeState.address) {
-        throw Error(`This ContributionRewardExt/Competition combo is malconfigured: expected ${contributionRewardExtAddress.toLowerCase()} to equal ${schemeState.address}`)
-      }
-
-      options.descriptionHash = await context.saveIPFSData(options)
-      if (!options.rewardSplit) {
-        throw Error(`Rewardsplit was not given..`)
-      } else {
-        if (options.rewardSplit.reduce((a: number, b: number) => a + b) !== 100) {
-          throw Error(`Rewardsplit must sum 100 (they sum to  ${options.rewardSplit.reduce((a: number, b: number) => a + b)})`)
-        }
-      }
-      // * @param _rewardSplit an array of precentages which specify how to split the rewards
-      // *         between the winning suggestions
-      // * @param _competitionParams competition parameters :
-      // *         _competitionParams[0] - competition startTime
-      // *         _competitionParams[1] - _votingStartTime competition voting start time
-      // *         _competitionParams[2] - _endTime competition end time
-      // *         _competitionParams[3] - _maxNumberOfVotesPerVoter on how many suggestions a voter can vote
-      // *         _competitionParams[4] - _suggestionsEndTime suggestion submition end time
-      // *         _competitionParams[4] - _suggestionsEndTime suggestion submition end time
-
-      const competitionParams = [
-        options.startTime && dateToSecondsSinceEpoch(options.startTime) || '0',
-        dateToSecondsSinceEpoch(options.votingStartTime) || 0,
-        dateToSecondsSinceEpoch(options.endTime) || 0,
-        options.numberOfVotesPerVoter.toString() || 0,
-        dateToSecondsSinceEpoch(options.suggestionsEndTime) || 0
-      ]
-      const proposerIsAdmin = !!options.proposerIsAdmin
-
-      const transaction = contract.proposeCompetition(
-        options.descriptionHash || '',
-        options.reputationReward && options.reputationReward.toString() || 0,
-        [
-          options.nativeTokenReward && options.nativeTokenReward.toString() || 0,
-          options.ethReward && options.ethReward.toString() || 0,
-          options.externalTokenReward && options.externalTokenReward.toString() || 0
-        ],
-        options.externalTokenAddress || NULL_ADDRESS,
-        options.rewardSplit,
-        competitionParams,
-        proposerIsAdmin
-      )
-      return transaction
-    }
-  }
-  public createProposalTransactionMap() {
-    const eventName = 'NewCompetitionProposal'
-    const txMap = (receipt: any) => {
-      const proposalId = receipt.events.find((event: any) => event.event === eventName).args._proposalId
-      return new Proposal(proposalId, this.context)
-    }
-    return txMap
-  }
-
-  public createProposalErrorHandler(options: any): (err: Error) => Error | Promise<Error> {
-    return async (err) => {
-      console.log(`hanlding errrrrr`)
-      const tx = await this.createProposalTransaction(options)()
-      try {
-        await tx.call()
-      } catch (err) {
-        if (err.message.match(/startTime should be greater than proposing time/ig)) {
-          return Error(`${err.message} - startTime is ${options.startTime}, current block time is ${await getBlockTime(this.context.web3)}`)
-        } else {
-          return err
-        }
-      }
-      const msg = `Error creating proposal: ${err.message}`
-      return Error(msg)
-    }
-  }
-
-  /**
->>>>>>> 90289001
    * create a proposal for starting a Competition
    *
    * @param {IProposalCreateOptionsCompetition} options
@@ -308,13 +205,8 @@
   }
 
   public async getCompetitionContract() {
-<<<<<<< HEAD
-    const schemeState = await this.state().pipe(first()).toPromise()
+    const schemeState = await this.fetchState()
     const contract = getCompetitionContract(this.context, schemeState)
-=======
-    const schemeState = await this.fetchState()
-    const contract = getCompetitionContract(schemeState, this.context)
->>>>>>> 90289001
     return contract
   }
 
@@ -353,12 +245,7 @@
     }
 
     const errorHandler = async (err: Error) => {
-<<<<<<< HEAD
       const contract = await this.getCompetitionContract()
-=======
-      const schemeState = await this.fetchState()
-      const contract = getCompetitionContract(schemeState, this.context)
->>>>>>> 90289001
       // see if the suggestionId does exist in the contract
       const suggestion = await contract.suggestions(options.suggestionId)
       if (suggestion.proposalId === '0x0000000000000000000000000000000000000000000000000000000000000000') {
@@ -366,13 +253,8 @@
       }
 
       // check if the sender has reputation in the DAO
-<<<<<<< HEAD
-      const state = await this.state().pipe(first()).toPromise()
+      const state = await this.fetchState()
       const dao = new DAO(this.context, state.dao)
-=======
-      const state = await this.fetchState()
-      const dao = new DAO(state.dao, this.context)
->>>>>>> 90289001
       const reputation = await dao.nativeReputation().pipe(first()).toPromise()
       const sender = await this.context.getAccount().pipe(first()).toPromise()
       const reputationOfUser = await reputation.reputationOf(sender).pipe(first()).toPromise()
@@ -403,15 +285,6 @@
   public redeemSuggestion(options: {
     suggestionId: number // this is the suggestion COUNTER
   }): Operation<boolean> {
-<<<<<<< HEAD
-=======
-    const createTransaction = async () => {
-      const schemeState = await this.fetchState()
-      const contract = getCompetitionContract(schemeState, this.context)
-      const transaction = contract.redeem(options.suggestionId)
-      return transaction
-    }
->>>>>>> 90289001
 
     const mapReceipt = (receipt: ITransactionReceipt) => {
       if (!receipt.events || receipt.events.length === 0) {
@@ -422,12 +295,7 @@
     }
 
     const errorHandler = async (err: Error) => {
-<<<<<<< HEAD
       const contract = await this.getCompetitionContract()
-=======
-      const schemeState = await this.fetchState()
-      const contract = getCompetitionContract(schemeState, this.context)
->>>>>>> 90289001
       // see if the suggestionId does exist in the contract
       const suggestion = await contract.suggestions(options.suggestionId)
       if (suggestion.proposalId === '0x0000000000000000000000000000000000000000000000000000000000000000') {
@@ -461,7 +329,7 @@
    */
   protected async createProposalTransaction(options: IProposalCreateOptionsComp): Promise<ITransaction> {
       const context = this.context
-      const schemeState = await this.state().pipe(first()).toPromise()
+      const schemeState = await this.fetchState()
       if (!schemeState) {
         throw Error(`No scheme was found with this id: ${this.id}`)
       }
@@ -570,26 +438,10 @@
     url?: string
   }): Operation<CompetitionSuggestion> {
 
-<<<<<<< HEAD
     const getSchemeState = async (): Promise<ISchemeState> => {
-      const proposalState = await (new Proposal(this.context, this.id)).state().pipe(first()).toPromise()
+      const proposalState = await (new Proposal(this.context, this.id)).fetchState()
       return await (new CompetitionScheme(this.context, proposalState.scheme.id))
         .state().pipe(first()).toPromise()
-=======
-  }): Operation<any> {
-    let schemeState: ISchemeState
-    const createTransaction = async () => {
-      const proposalState = await (new Proposal(this.id, this.context)).fetchState()
-      if (!options.beneficiary) {
-        options.beneficiary = await this.context.getAccount().pipe(first()).toPromise()
-      }
-      schemeState = await (new CompetitionScheme(proposalState.scheme.id, this.context))
-        .fetchState()
-      const contract = getCompetitionContract(schemeState, this.context)
-      const descriptionHash = await this.context.saveIPFSData(options)
-      const transaction = contract.suggest(this.id, descriptionHash, options.beneficiary)
-      return transaction
->>>>>>> 90289001
     }
 
     const mapReceipt = async (receipt: ITransactionReceipt) => {
@@ -841,7 +693,7 @@
     this.coreState = opts
   }
 
-  public async fetchState(): Promise<ICompetitionSuggestionState> {
+  public async fetchState(apolloQueryOptions: IApolloQueryOptions = {}): Promise<ICompetitionSuggestionState> {
     const state = await this.state({ fetchPolicy: 'cache-first' }).pipe(first()).toPromise()
     this.setState(state)
     return state
@@ -1006,8 +858,8 @@
     }
   }
 
-  public async fetchState() {
-    const state = await this.state().pipe(first()).toPromise()
+  public async fetchState(apolloQueryOptions: IApolloQueryOptions = {}): Promise<ICompetitionVoteState> {
+    const state = await this.state(apolloQueryOptions).pipe(first()).toPromise()
     this.setState(state)
     return state
   }
@@ -1016,6 +868,7 @@
     this.id = opts.id
     this.coreState = opts
   }
+
   public state(apolloQueryOptions: IApolloQueryOptions = {}): Observable<ICompetitionVoteState> {
     const query = gql`query CompetitionVoteById
       {
