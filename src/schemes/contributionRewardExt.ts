import BN = require('bn.js')
import { Arc } from '../arc'
import { IProposalBaseCreateOptions, Proposal } from '../proposal'
import { Address } from '../types'
import { NULL_ADDRESS } from '../utils'
import { ITransaction, ITransactionReceipt, getEventArgs } from '../operation'

// // this interface is not used - it is conflated with IContributionReward
export interface IContributionRewardExt {
  beneficiary: Address
  externalTokenReward: BN
  externalToken: Address
  ethReward: BN
  nativeTokenReward: BN
  periods: number
  periodLength: number
  reputationReward: BN
  alreadyRedeemedNativeTokenPeriods: number
  alreadyRedeemedReputationPeriods: number
  alreadyRedeemedExternalTokenPeriods: number
  alreadyRedeemedEthPeriods: number
  reputationChangeLeft: BN
  nativeTokenRewardLeft: BN
  ethRewardLeft: BN
  externalTokenRewardLeft: BN
}

export interface IProposalCreateOptionsCRExt extends IProposalBaseCreateOptions {
  beneficiary: Address
  nativeTokenReward?: BN
  reputationReward?: BN
  ethReward?: BN
  externalTokenReward?: BN
  externalTokenAddress?: Address
  proposer: Address
}

export enum IProposalType {
  ContributionReward = 'ContributionRewardExt' // propose a contributionReward
}

<<<<<<< HEAD
export async function createProposalTransaction(options: IProposalCreateOptionsCRExt, context: Arc): Promise<ITransaction> {
=======
/**
 *
 * @param options
 * @param context
 */
export function createProposal(context: Arc, options: any) {
  const contract = context.getContract(options.scheme)
>>>>>>> e75f4021
  if (!options.proposer) {
    options.proposer = NULL_ADDRESS
  }

  options.descriptionHash = await context.saveIPFSData(options)

  if (options.scheme === undefined) {
    throw new Error(`Missing argument "scheme" for ContributionRewardExt in Proposal.create()`)
  }

  return {
    contract: context.getContract(options.scheme),
    method: 'proposeContributionReward',
    args: [
      options.descriptionHash || '',
      options.reputationReward && options.reputationReward.toString() || 0,
      [
        options.nativeTokenReward && options.nativeTokenReward.toString() || 0,
        options.ethReward && options.ethReward.toString() || 0,
        options.externalTokenReward && options.externalTokenReward.toString() || 0
      ],
      options.externalTokenAddress || NULL_ADDRESS,
      options.beneficiary,
      options.proposer
    ]
  }
}

<<<<<<< HEAD
export function createProposalTransactionMap(options: IProposalCreateOptionsCRExt, context: Arc) {
  return (receipt: ITransactionReceipt) => {
    const args = getEventArgs(receipt, 'NewContributionProposal', 'ContributionRewardExt.createProposal')
    const proposalId = args[1]
    return new Proposal(proposalId, context)
=======
export function createTransactionMap(context: Arc, options: any) {
  const eventName = 'NewContributionProposal'
  const map = (receipt: any) => {
    const proposalId = receipt.events.find((event: any) => event.event === eventName).args._proposalId
    return new Proposal(context, proposalId)
>>>>>>> e75f4021
  }
}<|MERGE_RESOLUTION|>--- conflicted
+++ resolved
@@ -39,17 +39,7 @@
   ContributionReward = 'ContributionRewardExt' // propose a contributionReward
 }
 
-<<<<<<< HEAD
-export async function createProposalTransaction(options: IProposalCreateOptionsCRExt, context: Arc): Promise<ITransaction> {
-=======
-/**
- *
- * @param options
- * @param context
- */
-export function createProposal(context: Arc, options: any) {
-  const contract = context.getContract(options.scheme)
->>>>>>> e75f4021
+export async function createProposalTransaction(context: Arc, options: IProposalCreateOptionsCRExt): Promise<ITransaction> {
   if (!options.proposer) {
     options.proposer = NULL_ADDRESS
   }
@@ -78,18 +68,10 @@
   }
 }
 
-<<<<<<< HEAD
-export function createProposalTransactionMap(options: IProposalCreateOptionsCRExt, context: Arc) {
+export function createProposalTransactionMap(context: Arc, options: IProposalCreateOptionsCRExt) {
   return (receipt: ITransactionReceipt) => {
     const args = getEventArgs(receipt, 'NewContributionProposal', 'ContributionRewardExt.createProposal')
     const proposalId = args[1]
-    return new Proposal(proposalId, context)
-=======
-export function createTransactionMap(context: Arc, options: any) {
-  const eventName = 'NewContributionProposal'
-  const map = (receipt: any) => {
-    const proposalId = receipt.events.find((event: any) => event.event === eventName).args._proposalId
     return new Proposal(context, proposalId)
->>>>>>> e75f4021
   }
 }