import BN = require('bn.js')
import gql from 'graphql-tag'
import { Observable } from 'rxjs'
import { first } from 'rxjs/operators'
import { Arc, IApolloQueryOptions } from './arc'
import { IProposalOutcome} from './proposal'
import { Address, ICommonQueryOptions, IStateful } from './types'
import { createGraphQlQuery, isAddress } from './utils'

export interface IStakeState {
  id?: string
  staker: Address
  createdAt: Date | undefined
  outcome: IProposalOutcome
  amount: BN // amount staked
  proposal: string
}

export interface IStakeQueryOptions extends ICommonQueryOptions {
  where?: {
    id?: string
    staker?: Address
    dao?: Address
    proposal?: string
    createdAt?: number
    [key: string]: any
  }
}

export class Stake implements IStateful<IStakeState> {
  public static fragments = {
    StakeFields: gql`fragment StakeFields on ProposalStake {
      id
      createdAt
      dao {
        id
      }
      staker
      proposal {
        id
      }
      outcome
      amount
    }`
  }

  /**
   * Stake.search(context, options) searches for stake entities
   * @param  context an Arc instance that provides connection information
   * @param  options the query options, cf. IStakeQueryOptions
   * @return         an observable of Stake objects
   */
  public static search(
    context: Arc,
    options: IStakeQueryOptions = {},
    apolloQueryOptions: IApolloQueryOptions = {}
  ): Observable <Stake[]> {
    if (!options.where) { options.where = {}}
    let where = ''

    const proposalId = options.where.proposal
    // if we are searching for stakes on a specific proposal (a common case), we
    // will structure the query so that stakes are stored in the cache together wit the proposal
    if (proposalId) {
      delete options.where.proposal
    }

    for (const key of Object.keys(options.where)) {
      if (options.where[key] === undefined) {
        continue
      }

      if (key === 'staker' || key === 'dao') {
        const option = options.where[key] as string
        isAddress(option)
        options.where[key] = option.toLowerCase()
      }

      where += `${key}: "${options.where[key] as string}"\n`
    }

    let query
    const itemMap = (r: any) => {
      let outcome: IProposalOutcome = IProposalOutcome.Pass
      if (r.outcome === 'Pass') {
        outcome = IProposalOutcome.Pass
      } else if (r.outcome === 'Fail') {
        outcome = IProposalOutcome.Fail
      } else {
        throw new Error(`Unexpected value for proposalStakes.outcome: ${r.outcome}`)
      }
      return new Stake(context, {
        amount: new BN(r.amount || 0),
        createdAt: r.createdAt,
        id: r.id,
        outcome,
        proposal: r.proposal.id,
        staker: r.staker
      })
    }

    if (proposalId && !options.where.id) {
      query = gql`query ProposalStakesSearchFromProposal
        {
          proposal (id: "${proposalId}") {
            id
            stakes ${createGraphQlQuery(options, where)} {
              ...StakeFields
            }
          }
        }
        ${Stake.fragments.StakeFields}
      `

      return context.getObservableObject(
        query,
        (r: any) => {
          if (r === null) { // no such proposal was found
            return []
          }
          const stakes = r.stakes
          return stakes.map(itemMap)
        },
        apolloQueryOptions
      ) as Observable<Stake[]>
    } else {
      query = gql`query ProposalStakesSearch
        {
          proposalStakes ${createGraphQlQuery(options, where)} {
              ...StakeFields
          }
        }
        ${Stake.fragments.StakeFields}
      `

      return context.getObservableList(
        query,
        itemMap,
        apolloQueryOptions
      ) as Observable<Stake[]>
    }
  }

  public id: string|undefined
  public coreState: IStakeState|undefined

  constructor(
<<<<<<< HEAD
      public context: Arc,
      idOrOpts: string|IStakeStaticState
=======
      idOrOpts: string|IStakeState,
      public context: Arc
>>>>>>> 90289001
  ) {
    if (typeof idOrOpts === 'string') {
      this.id = idOrOpts
    } else {
      this.id = idOrOpts.id
      this.setState(idOrOpts as IStakeState)
    }
  }

  public state(apolloQueryOptions: IApolloQueryOptions = {}): Observable<IStakeState> {
    const query = gql`query StakeState
      {
        proposalStake (id: "${this.id}") {
          id
          createdAt
          staker
          proposal {
            id
          }
          outcome
          amount
        }
      }
    `

    const itemMap = (item: any): IStakeState => {
      if (item === null) {
        throw Error(`Could not find a Stake with id ${this.id}`)
      }
      this.setState({
        amount: new BN(item.amount),
        createdAt: item.createdAt,
        id: item.id,
        outcome: item.outcome,
        proposal: item.proposal.id,
        staker: item.staker
      })
      return {
        amount: new BN(item.amount),
        createdAt: item.createdAt,
        id: item.id,
        outcome: item.outcome,
        proposal: item.proposal.id,
        staker: item.staker
      }
    }
    return this.context.getObservableObject(query, itemMap, apolloQueryOptions)
  }

  public setState(opts: IStakeState) {
    this.coreState = opts
  }

  public async fetchState(): Promise<IStakeState> {
    if (!!this.coreState) {
      return this.coreState
    } else {
      const state = await this.state({subscribe: false}).pipe(first()).toPromise()
      this.setState(state)
      return state
    }
  }

}<|MERGE_RESOLUTION|>--- conflicted
+++ resolved
@@ -145,13 +145,8 @@
   public coreState: IStakeState|undefined
 
   constructor(
-<<<<<<< HEAD
-      public context: Arc,
-      idOrOpts: string|IStakeStaticState
-=======
-      idOrOpts: string|IStakeState,
-      public context: Arc
->>>>>>> 90289001
+    public context: Arc,
+    idOrOpts: string|IStakeState
   ) {
     if (typeof idOrOpts === 'string') {
       this.id = idOrOpts
@@ -205,7 +200,7 @@
     this.coreState = opts
   }
 
-  public async fetchState(): Promise<IStakeState> {
+  public async fetchState(apolloQueryOptions: IApolloQueryOptions = {}): Promise<IStakeState> {
     if (!!this.coreState) {
       return this.coreState
     } else {
