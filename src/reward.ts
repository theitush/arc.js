--- conflicted
+++ resolved
@@ -106,14 +106,9 @@
       reputationForVoter: new BN(item.reputationForVoter),
       reputationForVoterRedeemedAt: Number(item.reputationForVoterRedeemedAt),
       tokenAddress: item.tokenAddress,
-<<<<<<< HEAD
-      tokensForStaker: new BN(item.tokensForStaker)
-    })
-=======
       tokensForStaker: new BN(item.tokensForStaker),
       tokensForStakerRedeemedAt: Number(item.tokensForStakerRedeemedAt)
-    }, context)
->>>>>>> 90289001
+    })
 
     let query
     if (proposalId) {
@@ -160,11 +155,7 @@
   public id: string
   public coreState: IRewardState|undefined
 
-<<<<<<< HEAD
-  constructor(public context: Arc, public idOrOpts: string|IRewardStaticState) {
-=======
-  constructor(public idOrOpts: string|IRewardState, public context: Arc) {
->>>>>>> 90289001
+  constructor(public context: Arc, public idOrOpts: string|IRewardState) {
     this.context = context
     if (typeof idOrOpts === 'string') {
       this.id = idOrOpts
@@ -213,7 +204,7 @@
     this.coreState = opts
   }
 
-  public async fetchState(): Promise<IRewardState> {
+  public async fetchState(apolloQueryOptions: IApolloQueryOptions = {}): Promise<IRewardState> {
     const state = await this.state({ subscribe: false }).pipe(first()).toPromise()
     this.setState(state)
     return state
