--- conflicted
+++ resolved
@@ -5,11 +5,8 @@
   ContributionRewardExt,
   ContributionRewardExtProposal,
   ContributionRewardProposal,
-<<<<<<< HEAD
   FundingRequest,
   FundingRequestProposal,
-=======
->>>>>>> 72ca8cee
   GenericScheme,
   GenericSchemeProposal,
   IPluginState,
@@ -22,11 +19,8 @@
   IProposalCreateOptionsJoinAndQuit,
   IProposalCreateOptionsSR,
   IProposalState,
-<<<<<<< HEAD
   JoinAndQuit,
   JoinAndQuitProposal,
-=======
->>>>>>> 72ca8cee
   Plugin,
   Proposal,
   ProposalPlugin,
@@ -70,7 +64,6 @@
 export type ProposalName = keyof typeof Proposals
 
 export type ProposalCreateOptions =
-<<<<<<< HEAD
   IProposalCreateOptionsCRExt |
   IProposalCreateOptionsGS |
   IProposalCreateOptionsSR |
@@ -78,13 +71,6 @@
   IProposalCreateOptionsCR |
   IProposalCreateOptionsFundingRequest |
   IProposalCreateOptionsJoinAndQuit
-=======
-  | IProposalCreateOptionsCRExt
-  | IProposalCreateOptionsGS
-  | IProposalCreateOptionsSR
-  | IProposalCreateOptionsComp
-  | IProposalCreateOptionsCR
->>>>>>> 72ca8cee
 
 export type AnyProposal = Proposal<IProposalState>
 export type AnyPlugin = Plugin<IPluginState>
