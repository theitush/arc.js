--- conflicted
+++ resolved
@@ -12,10 +12,6 @@
   Plugin,
   Proposal,
   toIOperationObservable,
-<<<<<<< HEAD
-  transactionErrorHandler,
-=======
->>>>>>> 72ca8cee
   transactionResultHandler
 } from '../index'
 
@@ -24,10 +20,6 @@
   TProposalState extends IProposalState,
   TProposalCreateOptions extends IProposalBaseCreateOptions
 > extends Plugin<TPluginState> {
-<<<<<<< HEAD
-
-=======
->>>>>>> 72ca8cee
   // TODO: do we need this method?
 
   // protected abstract createProposalErrorHandler(
@@ -43,22 +35,14 @@
     options: IPluginQueryOptions = {},
     apolloQueryOptions: IApolloQueryOptions = {}
   ): Observable<Array<ProposalPlugin<TPluginState, TProposalState, TProposalCreateOptions>>> {
-<<<<<<< HEAD
-
-=======
->>>>>>> 72ca8cee
     const proposalPluginOptions = {
       ...options
       // TODO: query to get only Plugins that can create proposals
     }
 
-<<<<<<< HEAD
-    return Plugin.search(context, proposalPluginOptions, apolloQueryOptions) as Observable<Array<ProposalPlugin<TPluginState, TProposalState, TProposalCreateOptions>>>
-=======
     return Plugin.search(context, proposalPluginOptions, apolloQueryOptions) as Observable<
       Array<ProposalPlugin<TPluginState, TProposalState, TProposalCreateOptions>>
     >
->>>>>>> 72ca8cee
   }
 
   public createProposal(options: TProposalCreateOptions): Operation<Proposal<TProposalState>> {
@@ -66,14 +50,7 @@
       try {
         const createTransaction = await this.createProposalTransaction(options)
         const map = this.createProposalTransactionMap(options)
-<<<<<<< HEAD
-        const errHandler = this.createProposalErrorHandler(options)
-        const sendTransactionObservable = this.context.sendTransaction(
-          createTransaction, map, errHandler
-        )
-=======
         const sendTransactionObservable = this.context.sendTransaction(createTransaction, map)
->>>>>>> 72ca8cee
         const sub = sendTransactionObservable.subscribe(observer)
         return () => sub.unsubscribe()
       } catch (e) {
@@ -88,15 +65,10 @@
   public proposals(
     options: IProposalQueryOptions = {},
     apolloQueryOptions: IApolloQueryOptions = {}
-<<<<<<< HEAD
-  ): Observable <Array<Proposal<TProposalState>>> {
-    if (!options.where) { options.where = {}}
-=======
   ): Observable<Array<Proposal<TProposalState>>> {
     if (!options.where) {
       options.where = {}
     }
->>>>>>> 72ca8cee
     options.where.scheme = this.id
     return Proposal.search(this.context, options, apolloQueryOptions)
   }
@@ -105,16 +77,8 @@
     options: TProposalCreateOptions
   ): Promise<ITransaction>
 
-<<<<<<< HEAD
-  protected abstract createProposalErrorHandler(options: IProposalBaseCreateOptions):
-    transactionErrorHandler
-  // TODO: optional parameter 'options'?
-  protected abstract createProposalTransactionMap(options?: TProposalCreateOptions):
-    transactionResultHandler<Proposal<TProposalState>>
-=======
   // TODO: optional parameter 'options'?
   protected abstract createProposalTransactionMap(
     options?: TProposalCreateOptions
   ): transactionResultHandler<Proposal<TProposalState>>
->>>>>>> 72ca8cee
 }