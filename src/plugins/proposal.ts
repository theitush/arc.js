--- conflicted
+++ resolved
@@ -154,14 +154,9 @@
   confidenceThreshold: number
 }
 
-<<<<<<< HEAD
-export abstract class Proposal<TProposalState extends IProposalState> extends Entity<TProposalState> {
-
-=======
 export abstract class Proposal<TProposalState extends IProposalState> extends Entity<
   TProposalState
 > {
->>>>>>> 72ca8cee
   public static get baseFragment(): DocumentNode {
     if (!this.baseFragmentField) {
       this.baseFragmentField = gql`fragment ProposalFields on Proposal {
@@ -232,13 +227,6 @@
         winningOutcome
         ${Object.values(Proposals)
           .filter((proposal) => proposal.fragment)
-<<<<<<< HEAD
-          .map((proposal) => '...' + proposal.fragment?.name).join('\n')}
-      }
-      ${Object.values(Proposals)
-        .filter((proposal) => proposal.fragment)
-        .map((proposal) => proposal.fragment?.fragment.loc?.source.body).join('\n')}
-=======
           .map((proposal) => '...' + proposal.fragment?.name)
           .join('\n')}
       }
@@ -246,7 +234,6 @@
         .filter((proposal) => proposal.fragment)
         .map((proposal) => proposal.fragment?.fragment.loc?.source.body)
         .join('\n')}
->>>>>>> 72ca8cee
 
       ${Plugin.baseFragment}
 `
@@ -255,11 +242,7 @@
     return this.baseFragmentField
   }
 
-<<<<<<< HEAD
-  public static fragment: { name: string, fragment: DocumentNode } | undefined
-=======
   public static fragment: { name: string; fragment: DocumentNode } | undefined
->>>>>>> 72ca8cee
 
   public static search<TProposalState extends IProposalState>(
     context: Arc,
@@ -268,12 +251,7 @@
   ): Observable<Array<Proposal<TProposalState>>> {
     let where = ''
 
-<<<<<<< HEAD
-    const itemMap = (context: Arc, r: any, query: DocumentNode) => {
-
-=======
     const itemMap = (arc: Arc, r: any, queryDoc: DocumentNode) => {
->>>>>>> 72ca8cee
       if (r.scheme.name === 'ContributionRewardExt') {
         if (r.competition) {
           r.scheme.name = 'Competition'
@@ -282,13 +260,9 @@
 
       const state: IProposalState = Proposals[r.scheme.name].itemMap(arc, r, queryDoc)
 
-<<<<<<< HEAD
-      if (!state) { return null }
-=======
       if (!state) {
         return null
       }
->>>>>>> 72ca8cee
 
       return new Proposals[r.scheme.name](arc, state)
     }
@@ -348,18 +322,9 @@
       ${Proposal.baseFragment}
     `
 
-<<<<<<< HEAD
-    return context.getObservableList(
-      context,
-      query,
-      itemMap,
-      apolloQueryOptions
-    ) as IObservable<Array<Proposal<TProposalState>>>
-=======
     return context.getObservableList(context, query, itemMap, apolloQueryOptions) as IObservable<
       Array<Proposal<TProposalState>>
     >
->>>>>>> 72ca8cee
   }
 
   public static calculateId(address: Address, proposalCount: number) {
@@ -506,11 +471,7 @@
       winningOutcome: IProposalOutcome[item.winningOutcome] as any
     }
   }
-<<<<<<< HEAD
-  private static _baseFragment: DocumentNode | undefined
-=======
   private static baseFragmentField: DocumentNode | undefined
->>>>>>> 72ca8cee
 
   public abstract state(apolloQueryOptions: IApolloQueryOptions): Observable<TProposalState>
 
