import gql from 'graphql-tag'
import { Observable } from 'rxjs'
import { Arc, IApolloQueryOptions } from './arc'
<<<<<<< HEAD
import { Operation } from './operation'
import { IProposalCreateOptions, IProposalQueryOptions, Proposal } from './proposal'
import * as ContributionReward from './schemes/contributionReward'
import * as GenericScheme from './schemes/genericScheme'
import * as SchemeRegistrar from './schemes/schemeRegistrar'
=======
import { DAO } from './dao'
>>>>>>> bddde07a
import { Address } from './types'
import { isAddress } from './utils'

export interface ISchemeState {
  id: string
  name: string
  address: Address
  canDelegateCall: boolean
  canRegisterSchemes: boolean
  canUpgradeController: boolean
  canManageGlobalConstraints: boolean
  dao: Address
  paramsHash: string
}

export interface ISchemeQueryOptions {
<<<<<<< HEAD
  id?: string,
  address?: Address,
  dao?: Address,
  name?: string

}

export class Scheme {
  public static search(
    options: ISchemeQueryOptions,
    context: Arc,
    apolloQueryOptions: IApolloQueryOptions = {}
): Observable<Scheme[]> {
    let where = ''
    for (const key of Object.keys(options)) {
      const value = (options as any)[key]

      // querying by'name' will not work as the name is not always populated
      if (value !== undefined && key !== 'name') {
        where += `${key}: "${value}"\n`
=======
  address?: Address
  canDelegateCall?: boolean
  canRegisterSchemes?: boolean
  canUpgradeController?: boolean
  canManageGlobalConstraints?: boolean
  dao?: Address
  id?: string
  name?: string
  paramsHash?: string
}

export class Scheme implements IScheme {

  /**
   * Scheme.search(context, options) searches for scheme entities
   * @param  context an Arc instance that provides connection information
   * @param  options the query options, cf. ISchemeQueryOptions
   * @return         an observable of Scheme objects
   */
  public static search(
    context: Arc,
    options: ISchemeQueryOptions = {},
    apolloQueryOptions: IApolloQueryOptions = {}
  ): Observable<Scheme[]> {
    let where = ''
    for (const key of Object.keys(options)) {
      if (options[key] === undefined) {
        continue
      }

      if (key === 'address' || key === 'dao') {
        const option = options[key] as string
        isAddress(option)
        options[key] = option.toLowerCase()
>>>>>>> bddde07a
      }

      where += `${key}: "${options[key] as string}"\n`
    }

<<<<<<< HEAD
    const query = gql`{
      controllerSchemes (where: {${where}})
      {
        id
        address
        dao { id }
        name
      }
    }`
    const itemMap = (item: any): Scheme|null => {
      // TODO: remove next lines after resolution of https://github.com/daostack/subgraph/issues/238
      let name = item.name
      if (!name) {
        try {
          name = context.getContractName(item.address)
        } catch (err) {
          // pass
        }
      }
      if (options.name && options.name !== name) {
        return null
      }
      // we must filter explictly by name as the subgraph does not return the name
=======
    const query = gql` {
     controllerSchemes  (where: {${where}}) {
       id
       address
       dao { id }
       canDelegateCall
       canRegisterSchemes
       canUpgradeController
       canManageGlobalConstraints
       name
       paramsHash
     }
    }`

    const itemMap = (item: any): Scheme => {
>>>>>>> bddde07a
      return new Scheme(
        item.id,
        item.dao.id,
        name,
        item.address,
        context
      )
    }

<<<<<<< HEAD
    return context.getObservableList(query, itemMap, apolloQueryOptions) as Observable<Scheme[]>
=======
    return context.getObservableList(
      query,
      itemMap,
      apolloQueryOptions
    ) as Observable<Scheme[]>
>>>>>>> bddde07a
  }

  public address: Address
  public id: Address
  public dao: Address
  public name: string

  constructor(id: Address, dao: Address, name: string, address: Address, public context: Arc) {
    this.context = context
    this.id = id
    this.dao = dao
    this.name = name
    this.address = address
  }

  public state(): Observable<ISchemeState> {
    const query = gql`
      {
        controllerScheme (id: "${this.id}") {
          id
          address
          name
          dao { id }
          canDelegateCall
          canRegisterSchemes
          canUpgradeController
          canManageGlobalConstraints
          paramsHash
        }
      }
    `

    const itemMap = (item: any): ISchemeState|null => {

      const name = item.name || this.context.getContractName(item.address)
      return {
        address: item.address,
        canDelegateCall: item.canDelegateCall,
        canManageGlobalConstraints: item.canManageGlobalConstraints,
        canRegisterSchemes: item.canRegisterSchemes,
        canUpgradeController: item.canUpgradeController,
        dao: item.dao.id,
        id: item.id,
        name,
        paramsHash: item.paramsHash
      }
    }
    return this.context.getObservableObject(query, itemMap) as Observable<ISchemeState>
  }

    /**
     * create a new proposal in this DAO
     * TODO: move this to the schemes - we should call proposal.scheme.createProposal
     * @param  options [description ]
     * @return a Proposal instance
     */
    public createProposal(options: IProposalCreateOptions): Operation<Proposal>  {
      let msg: string
      const context = this.context
      let createTransaction: () => any = () => null
      let map: any

      switch (this.name) {
      // ContributionReward
        case 'ContributionReward':
          createTransaction  = ContributionReward.createTransaction(options, this.context)
          map = ContributionReward.createTransactionMap(options, this.context)
          break

        // GenericScheme
        case 'GenericScheme':
          createTransaction  = GenericScheme.createTransaction(options, this.context)
          map = GenericScheme.createTransactionMap(options, this.context)
          break

        // SchemeRegistrar
        case 'SchemeRegistrar':
          createTransaction  = SchemeRegistrar.createTransaction(options, this.context)
          map = SchemeRegistrar.createTransactionMap(options, this.context)
          break

        default:
          msg = `Unknown proposal scheme: "${this.name}"`
          throw Error(msg)
      }

      return context.sendTransaction(createTransaction, map)
    }

    public proposals(options: IProposalQueryOptions = {}): Observable<Proposal[]> {
      options.scheme = this.address
      return Proposal.search(options, this.context)
    }

}<|MERGE_RESOLUTION|>--- conflicted
+++ resolved
@@ -1,15 +1,11 @@
 import gql from 'graphql-tag'
 import { Observable } from 'rxjs'
 import { Arc, IApolloQueryOptions } from './arc'
-<<<<<<< HEAD
 import { Operation } from './operation'
 import { IProposalCreateOptions, IProposalQueryOptions, Proposal } from './proposal'
 import * as ContributionReward from './schemes/contributionReward'
 import * as GenericScheme from './schemes/genericScheme'
 import * as SchemeRegistrar from './schemes/schemeRegistrar'
-=======
-import { DAO } from './dao'
->>>>>>> bddde07a
 import { Address } from './types'
 import { isAddress } from './utils'
 
@@ -26,28 +22,6 @@
 }
 
 export interface ISchemeQueryOptions {
-<<<<<<< HEAD
-  id?: string,
-  address?: Address,
-  dao?: Address,
-  name?: string
-
-}
-
-export class Scheme {
-  public static search(
-    options: ISchemeQueryOptions,
-    context: Arc,
-    apolloQueryOptions: IApolloQueryOptions = {}
-): Observable<Scheme[]> {
-    let where = ''
-    for (const key of Object.keys(options)) {
-      const value = (options as any)[key]
-
-      // querying by'name' will not work as the name is not always populated
-      if (value !== undefined && key !== 'name') {
-        where += `${key}: "${value}"\n`
-=======
   address?: Address
   canDelegateCall?: boolean
   canRegisterSchemes?: boolean
@@ -59,7 +33,7 @@
   paramsHash?: string
 }
 
-export class Scheme implements IScheme {
+export class Scheme {
 
   /**
    * Scheme.search(context, options) searches for scheme entities
@@ -82,13 +56,11 @@
         const option = options[key] as string
         isAddress(option)
         options[key] = option.toLowerCase()
->>>>>>> bddde07a
       }
 
       where += `${key}: "${options[key] as string}"\n`
     }
 
-<<<<<<< HEAD
     const query = gql`{
       controllerSchemes (where: {${where}})
       {
@@ -112,23 +84,6 @@
         return null
       }
       // we must filter explictly by name as the subgraph does not return the name
-=======
-    const query = gql` {
-     controllerSchemes  (where: {${where}}) {
-       id
-       address
-       dao { id }
-       canDelegateCall
-       canRegisterSchemes
-       canUpgradeController
-       canManageGlobalConstraints
-       name
-       paramsHash
-     }
-    }`
-
-    const itemMap = (item: any): Scheme => {
->>>>>>> bddde07a
       return new Scheme(
         item.id,
         item.dao.id,
@@ -138,15 +93,11 @@
       )
     }
 
-<<<<<<< HEAD
-    return context.getObservableList(query, itemMap, apolloQueryOptions) as Observable<Scheme[]>
-=======
     return context.getObservableList(
       query,
       itemMap,
       apolloQueryOptions
     ) as Observable<Scheme[]>
->>>>>>> bddde07a
   }
 
   public address: Address
@@ -238,7 +189,7 @@
 
     public proposals(options: IProposalQueryOptions = {}): Observable<Proposal[]> {
       options.scheme = this.address
-      return Proposal.search(options, this.context)
+      return Proposal.search(this.context, options)
     }
 
 }