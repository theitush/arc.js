import gql from 'graphql-tag'
import { Observable } from 'rxjs'
import { first } from 'rxjs/operators'
import { Arc, IApolloQueryOptions } from './arc'
<<<<<<< HEAD
import { Operation, toIOperationObservable } from './operation'
=======
import { IGenesisProtocolParams, mapGenesisProtocolParams } from './genesisProtocol'
import { Operation } from './operation'
>>>>>>> 76bd3913
import { IProposalCreateOptions, IProposalQueryOptions, Proposal } from './proposal'
import * as ContributionReward from './schemes/contributionReward'
import * as GenericScheme from './schemes/genericScheme'
import * as SchemeRegistrar from './schemes/schemeRegistrar'
import { Address, ICommonQueryOptions } from './types'
import { createGraphQlQuery, isAddress } from './utils'

export interface ISchemeStaticState {
  id: string
  name: string
  address: Address
  dao: Address
  paramsHash: string
}

export interface ISchemeState extends ISchemeStaticState {
  canDelegateCall: boolean
  canRegisterSchemes: boolean
  canUpgradeController: boolean
  canManageGlobalConstraints: boolean
<<<<<<< HEAD
=======
  dao: Address
  paramsHash: string
  contributionRewardParams?: {
    votingMachine: Address
    voteParams: IGenesisProtocolParams
  } | null
  genericSchemeParams?: {
    votingMachine: Address
    contractToCall: Address
    voteParams: IGenesisProtocolParams
  } | null
  schemeRegistrarParams?: {
    votingMachine: Address
    voteRemoveParams: IGenesisProtocolParams
    voteRegisterParams: IGenesisProtocolParams
  } | null
>>>>>>> 76bd3913
}

export interface ISchemeQueryOptions extends ICommonQueryOptions {
  where?: {
    address?: Address
    canDelegateCall?: boolean
    canRegisterSchemes?: boolean
    canUpgradeController?: boolean
    canManageGlobalConstraints?: boolean
    dao?: Address
    id?: string
    name?: string
    paramsHash?: string
    [key: string]: any
  }
}

/**
 * A Scheme represents a scheme instance that is registered at a DAO
 */
export class Scheme {

  /**
   * Scheme.search(context, options) searches for scheme entities
   * @param  context an Arc instance that provides connection information
   * @param  options the query options, cf. ISchemeQueryOptions
   * @return         an observable of Scheme objects
   */
  public static search(
    context: Arc,
    options: ISchemeQueryOptions = {},
    apolloQueryOptions: IApolloQueryOptions = {}
  ): Observable<Scheme[]> {
    let where = ''
    if (!options.where) { options.where = {}}
    for (const key of Object.keys(options.where)) {
      if (options.where[key] === undefined) {
        continue
      }

      if (key === 'address' || key === 'dao') {
        const option = options.where[key] as string
        isAddress(option)
        options.where[key] = option.toLowerCase()
      }

      where += `${key}: "${options.where[key] as string}"\n`
    }

    const query = gql`{
      controllerSchemes ${createGraphQlQuery(options, where)}
      {
          id
          address
          name
          dao { id }
          canDelegateCall
          canRegisterSchemes
          canUpgradeController
          canManageGlobalConstraints
          paramsHash
      }
    }`
    const itemMap = (item: any): Scheme|null => {
      // TODO: remove next lines after resolution of https://github.com/daostack/subgraph/issues/238
      let name = item.name
      if (!name) {
        try {
          name = context.getContractInfo(item.address).name
        } catch (err) {
          // pass
        }
      }
      if (!options.where) { options.where = {}}
      if (options.where.name && options.where.name !== name) {
        return null
      }
      return new Scheme(
        {
          address: item.addres,
          dao: item.dao.id,
          id: item.id,
          name: item.name,
          paramsHash: item.paramsHash
        },
        context
      )
    }

    return context.getObservableList(
      query,
      itemMap,
      apolloQueryOptions
    ) as Observable<Scheme[]>
  }

  public id: Address
  public staticState: ISchemeStaticState|null = null

  constructor(idOrOpts: Address|ISchemeStaticState, public context: Arc) {
    this.context = context
    if (typeof idOrOpts === 'string') {
      this.id = idOrOpts as string
      this.id = this.id.toLowerCase()
    } else {
      this.setStaticState(idOrOpts)
      this.id = (this.staticState as ISchemeStaticState).id
    }
  }

  public setStaticState(opts: ISchemeStaticState) {
    this.staticState = opts
  }

  /**
   * fetch the static state from the subgraph
   * @return the statatic state
   */
  public async fetchStaticState(): Promise<ISchemeStaticState> {
    if (this.staticState !== null) {
      return this.staticState
    } else {
      const state = await this.state().pipe(first()).toPromise()
      this.staticState = state
      return state
    }
  }

  public state(): Observable<ISchemeState> {
    const query = gql`
      {
        controllerScheme (id: "${this.id}") {
          id
          address
          name
          dao { id }
          canDelegateCall
          canRegisterSchemes
          canUpgradeController
          canManageGlobalConstraints
          paramsHash
          contributionRewardParams {
            votingMachine
            voteParams {
              queuedVoteRequiredPercentage
              queuedVotePeriodLimit
              boostedVotePeriodLimit
              preBoostedVotePeriodLimit
              thresholdConst
              limitExponentValue
              quietEndingPeriod
              proposingRepReward
              votersReputationLossRatio
              minimumDaoBounty
              daoBountyConst
              activationTime
              voteOnBehalf
            }
          }
          genericSchemeParams {
            votingMachine
            contractToCall
            voteParams {
              queuedVoteRequiredPercentage
              queuedVotePeriodLimit
              boostedVotePeriodLimit
              preBoostedVotePeriodLimit
              thresholdConst
              limitExponentValue
              quietEndingPeriod
              proposingRepReward
              votersReputationLossRatio
              minimumDaoBounty
              daoBountyConst
              activationTime
              voteOnBehalf
            }
          }
          schemeRegistrarParams {
            votingMachine
            voteRemoveParams {
              queuedVoteRequiredPercentage
              queuedVotePeriodLimit
              boostedVotePeriodLimit
              preBoostedVotePeriodLimit
              thresholdConst
              limitExponentValue
              quietEndingPeriod
              proposingRepReward
              votersReputationLossRatio
              minimumDaoBounty
              daoBountyConst
              activationTime
              voteOnBehalf
            }
            voteRegisterParams {
              queuedVoteRequiredPercentage
              queuedVotePeriodLimit
              boostedVotePeriodLimit
              preBoostedVotePeriodLimit
              thresholdConst
              limitExponentValue
              quietEndingPeriod
              proposingRepReward
              votersReputationLossRatio
              minimumDaoBounty
              daoBountyConst
              activationTime
              voteOnBehalf
            }
          }
        }
      }
    `

    const itemMap = (item: any): ISchemeState|null => {
      if (!item) {
        return null
      }
      const name = item.name || this.context.getContractInfo(item.address).name
      return {
        address: item.address,
        canDelegateCall: item.canDelegateCall,
        canManageGlobalConstraints: item.canManageGlobalConstraints,
        canRegisterSchemes: item.canRegisterSchemes,
        canUpgradeController: item.canUpgradeController,
        contributionRewardParams: item.contributionRewardParams ? {
          voteParams: mapGenesisProtocolParams(item.contributionRewardParams.voteParams),
          votingMachine: item.contributionRewardParams.votingMachine
        } : null,
        dao: item.dao.id,
        genericSchemeParams: item.genericSchemeParams ? {
          contractToCall: item.genericSchemeParams.contractToCall,
          voteParams: mapGenesisProtocolParams(item.genericSchemeParams.voteParams),
          votingMachine: item.genericSchemeParams.votingMachine
        } : null,
        id: item.id,
        name,
        paramsHash: item.paramsHash,
        schemeRegistrarParams: item.schemeRegistrarParams ? {
          voteRegisterParams: mapGenesisProtocolParams(item.schemeRegistrarParams.voteRegisterParams),
          voteRemoveParams: mapGenesisProtocolParams(item.schemeRegistrarParams.voteRemoveParams),
          votingMachine: item.schemeRegistrarParams.votingMachine
        } : null
      }
    }
    return this.context.getObservableObject(query, itemMap) as Observable<ISchemeState>
  }

    /**
     * create a new proposal in this DAO
     * TODO: move this to the schemes - we should call proposal.scheme.createProposal
     * @param  options [description ]
     * @return a Proposal instance
     */
<<<<<<< HEAD
    public createProposal(options: IProposalCreateOptions): Operation<Proposal>  {
      const observable = Observable.create(async (observer: any) => {
        let msg: string
        const context = this.context
        let createTransaction: () => any = () => null
        let map: any
        const state = await this.fetchStaticState()

        switch (state.name) {
          // ContributionReward
          case 'ContributionReward':
            createTransaction  = ContributionReward.createTransaction(options, this.context)
            map = ContributionReward.createTransactionMap(options, this.context)
            break

          // GenericScheme
          case 'GenericScheme':
            createTransaction  = GenericScheme.createTransaction(options, this.context)
            map = GenericScheme.createTransactionMap(options, this.context)
            break

          // SchemeRegistrar
          case 'SchemeRegistrar':
            createTransaction  = SchemeRegistrar.createTransaction(options, this.context)
            map = SchemeRegistrar.createTransactionMap(options, this.context)
            break

          default:
            msg = `Unknown proposal scheme: "${state.name}"`
            throw Error(msg)
        }

        const sendTransactionObservable = context.sendTransaction(createTransaction, map)
        const sub = sendTransactionObservable.subscribe(observer)

        return () => sub.unsubscribe()
      })
=======
    public createProposal(options: IProposalCreateOptions): Operation < Proposal >  {
      let msg: string
      const context = this.context
      let createTransaction: () => any = () => null
      let map: any

      switch (this.name) {
      // ContributionReward
        case 'ContributionReward':
             createTransaction  = ContributionReward.createTransaction(options, this.context)
             map = ContributionReward.createTransactionMap(options, this.context)
             break

        // GenericScheme
        case 'GenericScheme':
             createTransaction  = GenericScheme.createTransaction(options, this.context)
             map = GenericScheme.createTransactionMap(options, this.context)
             break

        // SchemeRegistrar
        case 'SchemeRegistrar':
             createTransaction  = SchemeRegistrar.createTransaction(options, this.context)
             map = SchemeRegistrar.createTransactionMap(options, this.context)
             break

        default:
             msg = `Unknown proposal scheme: "${this.name}"`
             throw Error(msg)
      }
>>>>>>> 76bd3913

      return toIOperationObservable(observable)
    }

    public proposals(options: IProposalQueryOptions = {}): Observable < Proposal[] > {
      if (!options.where) { options.where = {}}
      options.where.scheme = this.id
      return Proposal.search(this.context, options)
    }

}<|MERGE_RESOLUTION|>--- conflicted
+++ resolved
@@ -2,12 +2,8 @@
 import { Observable } from 'rxjs'
 import { first } from 'rxjs/operators'
 import { Arc, IApolloQueryOptions } from './arc'
-<<<<<<< HEAD
+import { IGenesisProtocolParams, mapGenesisProtocolParams } from './genesisProtocol'
 import { Operation, toIOperationObservable } from './operation'
-=======
-import { IGenesisProtocolParams, mapGenesisProtocolParams } from './genesisProtocol'
-import { Operation } from './operation'
->>>>>>> 76bd3913
 import { IProposalCreateOptions, IProposalQueryOptions, Proposal } from './proposal'
 import * as ContributionReward from './schemes/contributionReward'
 import * as GenericScheme from './schemes/genericScheme'
@@ -28,8 +24,6 @@
   canRegisterSchemes: boolean
   canUpgradeController: boolean
   canManageGlobalConstraints: boolean
-<<<<<<< HEAD
-=======
   dao: Address
   paramsHash: string
   contributionRewardParams?: {
@@ -46,7 +40,6 @@
     voteRemoveParams: IGenesisProtocolParams
     voteRegisterParams: IGenesisProtocolParams
   } | null
->>>>>>> 76bd3913
 }
 
 export interface ISchemeQueryOptions extends ICommonQueryOptions {
@@ -302,7 +295,6 @@
      * @param  options [description ]
      * @return a Proposal instance
      */
-<<<<<<< HEAD
     public createProposal(options: IProposalCreateOptions): Operation<Proposal>  {
       const observable = Observable.create(async (observer: any) => {
         let msg: string
@@ -312,19 +304,16 @@
         const state = await this.fetchStaticState()
 
         switch (state.name) {
-          // ContributionReward
           case 'ContributionReward':
             createTransaction  = ContributionReward.createTransaction(options, this.context)
             map = ContributionReward.createTransactionMap(options, this.context)
             break
 
-          // GenericScheme
           case 'GenericScheme':
             createTransaction  = GenericScheme.createTransaction(options, this.context)
             map = GenericScheme.createTransactionMap(options, this.context)
             break
 
-          // SchemeRegistrar
           case 'SchemeRegistrar':
             createTransaction  = SchemeRegistrar.createTransaction(options, this.context)
             map = SchemeRegistrar.createTransactionMap(options, this.context)
@@ -340,37 +329,6 @@
 
         return () => sub.unsubscribe()
       })
-=======
-    public createProposal(options: IProposalCreateOptions): Operation < Proposal >  {
-      let msg: string
-      const context = this.context
-      let createTransaction: () => any = () => null
-      let map: any
-
-      switch (this.name) {
-      // ContributionReward
-        case 'ContributionReward':
-             createTransaction  = ContributionReward.createTransaction(options, this.context)
-             map = ContributionReward.createTransactionMap(options, this.context)
-             break
-
-        // GenericScheme
-        case 'GenericScheme':
-             createTransaction  = GenericScheme.createTransaction(options, this.context)
-             map = GenericScheme.createTransactionMap(options, this.context)
-             break
-
-        // SchemeRegistrar
-        case 'SchemeRegistrar':
-             createTransaction  = SchemeRegistrar.createTransaction(options, this.context)
-             map = SchemeRegistrar.createTransactionMap(options, this.context)
-             break
-
-        default:
-             msg = `Unknown proposal scheme: "${this.name}"`
-             throw Error(msg)
-      }
->>>>>>> 76bd3913
 
       return toIOperationObservable(observable)
     }
