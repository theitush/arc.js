import gql from 'graphql-tag'
import { Observable, Observer } from 'rxjs'
import { first } from 'rxjs/operators'
import { Arc, IApolloQueryOptions } from './arc'
import { IGenesisProtocolParams, mapGenesisProtocolParams } from './genesisProtocol'
import {
  Operation,
  toIOperationObservable,
  ITransaction,
  ITransactionUpdate,
  transactionResultHandler,
  transactionErrorHandler
} from './operation'
import { IProposalCreateOptions, IProposalQueryOptions, Proposal } from './proposal'
import { SchemeBase } from './schemes/base'
import { CompetitionScheme, isCompetitionScheme } from './schemes/competition'
import * as Competition from './schemes/competition'
import * as ContributionReward from './schemes/contributionReward'
import * as ContributionRewardExt from './schemes/contributionRewardExt'
import * as GenericScheme from './schemes/genericScheme'
import { ReputationFromTokenScheme } from './schemes/reputationFromToken'
import * as SchemeRegistrar from './schemes/schemeRegistrar'
import * as UGenericScheme from './schemes/uGenericScheme'
import { Address, ICommonQueryOptions } from './types'
import { createGraphQlQuery } from './utils'

export interface ISchemeStaticState {
  id: string
  address: Address
  dao: Address
  name: string
  paramsHash: string
  version: string
}

export interface ISchemeState extends ISchemeStaticState {
  canDelegateCall: boolean
  canRegisterSchemes: boolean
  canUpgradeController: boolean
  canManageGlobalConstraints: boolean
  dao: Address
  paramsHash: string
  contributionRewardParams?: IContributionRewardParams
  contributionRewardExtParams?: IContributionRewardExtParams
  genericSchemeParams?: IGenericSchemeParams
  schemeRegistrarParams?: {
    votingMachine: Address
    voteRemoveParams: IGenesisProtocolParams
    voteRegisterParams: IGenesisProtocolParams
  } | null
  numberOfQueuedProposals: number
  numberOfPreBoostedProposals: number
  numberOfBoostedProposals: number
  uGenericSchemeParams?: IGenericSchemeParams
  schemeParams?: IGenericSchemeParams | IContributionRewardParams | IContributionRewardExtParams | ISchemeRegisterParams
}

export interface IGenericSchemeParams {
  votingMachine: Address
  contractToCall: Address
  voteParams: IGenesisProtocolParams
}

export interface IContributionRewardParams {
  votingMachine: Address
  voteParams: IGenesisProtocolParams
}
export interface IContributionRewardExtParams {
  votingMachine: Address
  voteParams: IGenesisProtocolParams
  rewarder: Address
}

export interface ISchemeRegisterParams {
  votingMachine: Address
  contractToCall: Address
  voteParams: IGenesisProtocolParams
}

export interface ISchemeQueryOptions extends ICommonQueryOptions {
  where?: {
    address?: Address
    canDelegateCall?: boolean
    canRegisterSchemes?: boolean
    canUpgradeController?: boolean
    canManageGlobalConstraints?: boolean
    dao?: Address
    id?: string
    name?: string
    paramsHash?: string
    [key: string]: any
  }
}

export interface ISchemeQueryOptions extends ICommonQueryOptions {
  where?: {
    address?: Address
    canDelegateCall?: boolean
    canRegisterSchemes?: boolean
    canUpgradeController?: boolean
    canManageGlobalConstraints?: boolean
    dao?: Address
    id?: string
    name?: string
    paramsHash?: string
    [key: string]: any
  }
}

/**
 * A Scheme represents a scheme instance that is registered at a DAO
 */
export class Scheme extends SchemeBase  {

  /**
   * Scheme.search(context, options) searches for scheme entities
   * @param  context an Arc instance that provides connection information
   * @param  options the query options, cf. ISchemeQueryOptions
   * @return         an observable of Scheme objects
   */
  public static search(
    context: Arc,
    options: ISchemeQueryOptions = {},
    apolloQueryOptions: IApolloQueryOptions = {}
  ): Observable<Array<SchemeBase>> {
    let query
    if (apolloQueryOptions.fetchAllData === true) {
      query = gql`query SchemeSearchAllData {
        controllerSchemes ${createGraphQlQuery(options)}
        {
          ...SchemeFields
        }
      }
      ${SchemeBase.fragments.SchemeFields}`
    } else {
      query = gql`query SchemeSearch {
        controllerSchemes ${createGraphQlQuery(options)}
        {
            id
            address
            name
            dao { id }
            paramsHash
            version
            contributionRewardExtParams {
              id
              rewarder
            }
        }
      }`
    }

    const itemMap = (item: any): SchemeBase|null => {
      if (!options.where) { options.where = {}}
      if (isCompetitionScheme(context, item)) {
        return new Competition.CompetitionScheme(context, {
          address: item.address,
          dao: item.dao.id,
          id: item.id,
          name: item.name,
          paramsHash: item.paramsHash,
          version: item.version
        })
      } else {
        const scheme = new Scheme(context, {
          address: item.address,
          dao: item.dao.id,
          id: item.id,
          name: item.name,
          paramsHash: item.paramsHash,
          version: item.version
        })
        return scheme
      }
    }

    return context.getObservableList(
      query,
      itemMap,
      apolloQueryOptions
    ) as Observable<Scheme[]>
  }

  /**
   * map an apollo query result to ISchemeState
   *
   * @static
   * @param {*} item
   * @param {Arc} arc
   * @returns {(ISchemeState|null)}
   * @memberof Scheme
   */
  public static itemMap(item: any, arc: Arc): ISchemeState|null {
    if (!item) {
      return null
    }

    let name = item.name
    if (!name) {

      try {
        name = arc.getContractInfo(item.address).name
      } catch (err) {
        if (err.message.match(/no contract/ig)) {
          // continue
        } else {
          throw err
        }
      }
    }
    const uGenericSchemeParams = item.uGenericSchemeParams && {
      contractToCall: item.uGenericSchemeParams.contractToCall,
      voteParams: mapGenesisProtocolParams(item.uGenericSchemeParams.voteParams),
      votingMachine: item.uGenericSchemeParams.votingMachine
    }
    const contributionRewardParams = item.contributionRewardParams && {
      voteParams: mapGenesisProtocolParams(item.contributionRewardParams.voteParams),
      votingMachine: item.contributionRewardParams.votingMachine
    }
    const contributionRewardExtParams = item.contributionRewardExtParams && {
      rewarder: item.contributionRewardExtParams.rewarder,
      voteParams: mapGenesisProtocolParams(item.contributionRewardExtParams.voteParams),
      votingMachine: item.contributionRewardExtParams.votingMachine
    }
    const schemeRegistrarParams = item.schemeRegistrarParams && {
      voteRegisterParams: mapGenesisProtocolParams(item.schemeRegistrarParams.voteRegisterParams),
      voteRemoveParams: mapGenesisProtocolParams(item.schemeRegistrarParams.voteRemoveParams),
      votingMachine: item.schemeRegistrarParams.votingMachine
    }
    const genericSchemeParams = item.genericSchemeParams  && {
      contractToCall: item.genericSchemeParams.contractToCall,
      voteParams: mapGenesisProtocolParams(item.genericSchemeParams.voteParams),
      votingMachine: item.genericSchemeParams.votingMachine
    }
    const schemeParams = (
      uGenericSchemeParams || contributionRewardParams ||
      schemeRegistrarParams || genericSchemeParams || contributionRewardExtParams
    )
    return {
      address: item.address,
      canDelegateCall: item.canDelegateCall,
      canManageGlobalConstraints: item.canManageGlobalConstraints,
      canRegisterSchemes: item.canRegisterSchemes,
      canUpgradeController: item.canUpgradeController,
      contributionRewardExtParams,
      contributionRewardParams,
      dao: item.dao.id,
      genericSchemeParams,
      id: item.id,
      name,
      numberOfBoostedProposals: Number(item.numberOfBoostedProposals),
      numberOfPreBoostedProposals: Number(item.numberOfPreBoostedProposals),
      numberOfQueuedProposals: Number(item.numberOfQueuedProposals),
      paramsHash: item.paramsHash,
      schemeParams,
      schemeRegistrarParams,
      uGenericSchemeParams,
      version: item.version
    }
  }

  public id: Address
  public staticState: ISchemeStaticState | null = null
  public ReputationFromToken: ReputationFromTokenScheme | null = null

  constructor(public context: Arc, idOrOpts: Address | ISchemeStaticState) {
    super(context, idOrOpts)
    this.context = context
    if (typeof idOrOpts === 'string') {
      this.id = idOrOpts as string
      this.id = this.id.toLowerCase()
    } else {
      this.setStaticState(idOrOpts)
      this.id = (this.staticState as ISchemeStaticState).id
    }
  }

  public setStaticState(opts: ISchemeStaticState) {
    this.staticState = opts
    if (this.staticState.name ===  'ReputationFromToken') {
      this.ReputationFromToken = new ReputationFromTokenScheme(this)
    }
  }

  /**
   * fetch the static state from the subgraph
   * @return the statatic state
   */
  public async fetchStaticState(): Promise<ISchemeStaticState> {
    if (!!this.staticState) {
      return this.staticState
    } else {
      const state = await this.state({ subscribe: false}).pipe(first()).toPromise()
      if (state === null) {
        throw Error(`No scheme with id ${this.id} was found in the subgraph`)
      }
      const opts = {
        address: state.address,
        dao: state.dao,
        id: this.id,
        name: state.name,
        paramsHash: state.paramsHash,
        version: state.version
      }
      this.setStaticState(opts)
      return state
    }
  }

  public state(apolloQueryOptions: IApolloQueryOptions = {}): Observable<ISchemeState> {
    const query = gql`query SchemeStateById
      {
        controllerScheme (id: "${this.id}") {
          ...SchemeFields
        }
      }
      ${SchemeBase.fragments.SchemeFields}
    `
    const itemMap = (item: any) => Scheme.itemMap(item, this.context)
    return this.context.getObservableObject(query, itemMap, apolloQueryOptions) as Observable<ISchemeState>
  }

  protected async createProposalTransaction(
    options: IProposalCreateOptions
  ): Promise<ITransaction> {
    throw Error('this should never be called')
  }

  protected createProposalTransactionMap(): transactionResultHandler<Proposal> {
    throw Error('this should never be called')
  }

  protected createProposalErrorHandler(
    options: IProposalCreateOptions
  ): transactionErrorHandler {
    throw Error('this should never be called')
  }

  /**
   * create a new proposal in this Scheme
   * @param  options [description ]
   * @return a Proposal instance
   */
  public createProposal(options: IProposalCreateOptions): Operation<Proposal>  {
    const observable = Observable.create(async (observer: Observer<ITransactionUpdate<Proposal>>) => {
      try {
        let msg: string
        const context = this.context
        let transaction: ITransaction
        let map: transactionResultHandler<Proposal>
        const state = await this.fetchStaticState()

<<<<<<< HEAD
        switch (state.name) {
          case 'ContributionReward': {
            const opts = options as ContributionReward.IProposalCreateOptionsCR
            transaction = await ContributionReward.createProposalTransaction(opts, this.context)
            map = ContributionReward.createProposalTransactionMap(opts, this.context)
            break
          }
          case 'ContributionRewardExt': {
            // TODO: ContributionRewardExt can also be used to create a Competition proposal
            // For now, we explicitly pass this in the options, but in reality (once 36-4 is released) we
            // should be able to sniff this: if the rewarder of the scheme is a Contribution.sol instance....
            if (options.proposalType === 'competition') {
              const competitionScheme = new CompetitionScheme(this.id, this.context)
              const opts = options as Competition.IProposalCreateOptionsComp
              return await competitionScheme.createProposal(opts)
            } else {
              const opts = options as ContributionRewardExt.IProposalCreateOptionsCRExt
              transaction = await ContributionRewardExt.createProposalTransaction(opts, this.context)
              map = ContributionRewardExt.createProposalTransactionMap(opts, this.context)
            }
            break
          }
          case 'UGenericScheme': {
            const opts = options as UGenericScheme.IProposalCreateOptionsGS
            transaction = await UGenericScheme.createProposalTransaction(opts, this.context)
            map = UGenericScheme.createProposalTransactionMap(options, this.context)
            break
          }
          case 'GenericScheme': {
            const versionNumber = Number(state.version.split('rc.')[1])
            if (versionNumber < 23) {
              // the pre-24 " GenericScheme" contracts have beeen renamed to UGenericScheme
              const opts = options as UGenericScheme.IProposalCreateOptionsGS
              transaction = await UGenericScheme.createProposalTransaction(opts, this.context)
              map = UGenericScheme.createProposalTransactionMap(opts, this.context)
              break
            } else {
              const opts = options as GenericScheme.IProposalCreateOptionsGS
              transaction = await GenericScheme.createProposalTransaction(opts, this.context)
              map = GenericScheme.createProposalTransactionMap(opts, this.context)
              break
            }
          }
          case 'SchemeRegistrar': {
            const opts = options as SchemeRegistrar.IProposalCreateOptionsSR
            transaction = await SchemeRegistrar.createProposalTransaction(opts, this.context)
            map = SchemeRegistrar.createTransactionMap(options, this.context)
=======
      switch (state.name) {
        case 'ContributionReward':
          createTransaction  = ContributionReward.createProposal(this.context, options)
          map = ContributionReward.createTransactionMap(this.context, options)
          break
        case 'ContributionRewardExt':
          // TODO: ContributionRewardExt can also be used to create a Competition proposal
          // For now, we explicitly pass this in the options, but in reality (once 36-4 is released) we
          // should be able to sniff this: if the rewarder of the scheme is a Contribution.sol instance....
          if (options.proposalType === 'competition') {
            const competitionScheme = new CompetitionScheme(this.context, this.id)
            return competitionScheme.createProposal(options as Competition.IProposalCreateOptionsCompetition)
            // createTransaction = competitionScheme.createProposal(options, this.context)
            // map = Competition.createTransactionMap(options, this.context),
            // errHandler = Competition.createProposalErrorHandler
          } else {
            createTransaction  = ContributionRewardExt.createProposal(this.context, options)
            map = ContributionRewardExt.createTransactionMap(this.context, options)
          }
          break

        case 'UGenericScheme':
            createTransaction  = UGenericScheme.createTransaction(this.context, options)
            map = UGenericScheme.createTransactionMap(this.context, options)
            break

        case 'GenericScheme':
          const versionNumber = Number(state.version.split('rc.')[1])
          if (versionNumber < 23) {
            // the pre-24 " GenericScheme" contracts have beeen renamed to UGenericScheme
            createTransaction  = UGenericScheme.createTransaction(this.context, options)
            map = UGenericScheme.createTransactionMap(this.context, options)
            break
          } else {
            createTransaction  = GenericScheme.createTransaction(this.context, options)
            map = GenericScheme.createTransactionMap(this.context, options)
>>>>>>> e75f4021
            break
          }
          default:
            msg = `Unknown proposal scheme: '${state.name}'`
            throw Error(msg)
        }

<<<<<<< HEAD
        const sendTransactionObservable = context.sendTransaction(transaction, map)
        const sub = sendTransactionObservable.subscribe(observer)
=======
        case 'SchemeRegistrar':
          createTransaction  = SchemeRegistrar.createTransaction(this.context, options)
          map = SchemeRegistrar.createTransactionMap(this.context, options)
          break
>>>>>>> e75f4021

        return () => sub.unsubscribe()
      } catch (e) {
        observer.error(e)
      }
    })

    return toIOperationObservable(observable)
  }

  public proposals(
    options: IProposalQueryOptions = {},
    apolloQueryOptions: IApolloQueryOptions = {}
  ): Observable<Proposal[]> {
    if (!options.where) { options.where = {}}
    options.where.scheme = this.id
    return Proposal.search(this.context, options, apolloQueryOptions)
  }
}<|MERGE_RESOLUTION|>--- conflicted
+++ resolved
@@ -190,7 +190,7 @@
    * @returns {(ISchemeState|null)}
    * @memberof Scheme
    */
-  public static itemMap(item: any, arc: Arc): ISchemeState|null {
+  public static itemMap(arc: Arc, item: any): ISchemeState|null {
     if (!item) {
       return null
     }
@@ -316,7 +316,7 @@
       }
       ${SchemeBase.fragments.SchemeFields}
     `
-    const itemMap = (item: any) => Scheme.itemMap(item, this.context)
+    const itemMap = (item: any) => Scheme.itemMap(this.context, item)
     return this.context.getObservableObject(query, itemMap, apolloQueryOptions) as Observable<ISchemeState>
   }
 
@@ -350,12 +350,11 @@
         let map: transactionResultHandler<Proposal>
         const state = await this.fetchStaticState()
 
-<<<<<<< HEAD
         switch (state.name) {
           case 'ContributionReward': {
             const opts = options as ContributionReward.IProposalCreateOptionsCR
-            transaction = await ContributionReward.createProposalTransaction(opts, this.context)
-            map = ContributionReward.createProposalTransactionMap(opts, this.context)
+            transaction = await ContributionReward.createProposalTransaction(this.context, opts)
+            map = ContributionReward.createProposalTransactionMap(this.context, opts)
             break
           }
           case 'ContributionRewardExt': {
@@ -363,20 +362,20 @@
             // For now, we explicitly pass this in the options, but in reality (once 36-4 is released) we
             // should be able to sniff this: if the rewarder of the scheme is a Contribution.sol instance....
             if (options.proposalType === 'competition') {
-              const competitionScheme = new CompetitionScheme(this.id, this.context)
+              const competitionScheme = new CompetitionScheme(this.context, this.id)
               const opts = options as Competition.IProposalCreateOptionsComp
               return await competitionScheme.createProposal(opts)
             } else {
               const opts = options as ContributionRewardExt.IProposalCreateOptionsCRExt
-              transaction = await ContributionRewardExt.createProposalTransaction(opts, this.context)
-              map = ContributionRewardExt.createProposalTransactionMap(opts, this.context)
+              transaction = await ContributionRewardExt.createProposalTransaction(this.context, opts)
+              map = ContributionRewardExt.createProposalTransactionMap(this.context, opts)
             }
             break
           }
           case 'UGenericScheme': {
             const opts = options as UGenericScheme.IProposalCreateOptionsGS
-            transaction = await UGenericScheme.createProposalTransaction(opts, this.context)
-            map = UGenericScheme.createProposalTransactionMap(options, this.context)
+            transaction = await UGenericScheme.createProposalTransaction(this.context, opts)
+            map = UGenericScheme.createProposalTransactionMap(this.context, opts)
             break
           }
           case 'GenericScheme': {
@@ -384,58 +383,20 @@
             if (versionNumber < 23) {
               // the pre-24 " GenericScheme" contracts have beeen renamed to UGenericScheme
               const opts = options as UGenericScheme.IProposalCreateOptionsGS
-              transaction = await UGenericScheme.createProposalTransaction(opts, this.context)
-              map = UGenericScheme.createProposalTransactionMap(opts, this.context)
+              transaction = await UGenericScheme.createProposalTransaction(this.context, opts)
+              map = UGenericScheme.createProposalTransactionMap(this.context, opts)
               break
             } else {
               const opts = options as GenericScheme.IProposalCreateOptionsGS
-              transaction = await GenericScheme.createProposalTransaction(opts, this.context)
-              map = GenericScheme.createProposalTransactionMap(opts, this.context)
+              transaction = await GenericScheme.createProposalTransaction(this.context, opts)
+              map = GenericScheme.createProposalTransactionMap(this.context, opts)
               break
             }
           }
           case 'SchemeRegistrar': {
             const opts = options as SchemeRegistrar.IProposalCreateOptionsSR
-            transaction = await SchemeRegistrar.createProposalTransaction(opts, this.context)
-            map = SchemeRegistrar.createTransactionMap(options, this.context)
-=======
-      switch (state.name) {
-        case 'ContributionReward':
-          createTransaction  = ContributionReward.createProposal(this.context, options)
-          map = ContributionReward.createTransactionMap(this.context, options)
-          break
-        case 'ContributionRewardExt':
-          // TODO: ContributionRewardExt can also be used to create a Competition proposal
-          // For now, we explicitly pass this in the options, but in reality (once 36-4 is released) we
-          // should be able to sniff this: if the rewarder of the scheme is a Contribution.sol instance....
-          if (options.proposalType === 'competition') {
-            const competitionScheme = new CompetitionScheme(this.context, this.id)
-            return competitionScheme.createProposal(options as Competition.IProposalCreateOptionsCompetition)
-            // createTransaction = competitionScheme.createProposal(options, this.context)
-            // map = Competition.createTransactionMap(options, this.context),
-            // errHandler = Competition.createProposalErrorHandler
-          } else {
-            createTransaction  = ContributionRewardExt.createProposal(this.context, options)
-            map = ContributionRewardExt.createTransactionMap(this.context, options)
-          }
-          break
-
-        case 'UGenericScheme':
-            createTransaction  = UGenericScheme.createTransaction(this.context, options)
-            map = UGenericScheme.createTransactionMap(this.context, options)
-            break
-
-        case 'GenericScheme':
-          const versionNumber = Number(state.version.split('rc.')[1])
-          if (versionNumber < 23) {
-            // the pre-24 " GenericScheme" contracts have beeen renamed to UGenericScheme
-            createTransaction  = UGenericScheme.createTransaction(this.context, options)
-            map = UGenericScheme.createTransactionMap(this.context, options)
-            break
-          } else {
-            createTransaction  = GenericScheme.createTransaction(this.context, options)
-            map = GenericScheme.createTransactionMap(this.context, options)
->>>>>>> e75f4021
+            transaction = await SchemeRegistrar.createProposalTransaction(this.context, opts)
+            map = SchemeRegistrar.createTransactionMap(this.context, opts)
             break
           }
           default:
@@ -443,15 +404,8 @@
             throw Error(msg)
         }
 
-<<<<<<< HEAD
         const sendTransactionObservable = context.sendTransaction(transaction, map)
         const sub = sendTransactionObservable.subscribe(observer)
-=======
-        case 'SchemeRegistrar':
-          createTransaction  = SchemeRegistrar.createTransaction(this.context, options)
-          map = SchemeRegistrar.createTransactionMap(this.context, options)
-          break
->>>>>>> e75f4021
 
         return () => sub.unsubscribe()
       } catch (e) {
