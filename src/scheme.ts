import gql from 'graphql-tag'
import { Observable } from 'rxjs'
import { first } from 'rxjs/operators'
import { Arc, IApolloQueryOptions } from './arc'
import { IGenesisProtocolParams, mapGenesisProtocolParams } from './genesisProtocol'
import { Operation, toIOperationObservable } from './operation'
import { IProposalCreateOptions, IProposalQueryOptions, Proposal } from './proposal'
import * as ContributionReward from './schemes/contributionReward'
import * as GenericScheme from './schemes/genericScheme'
import { ReputationFromTokenScheme } from './schemes/reputationFromToken'
import * as SchemeRegistrar from './schemes/schemeRegistrar'
import { Address, ICommonQueryOptions, IStateful } from './types'
import { createGraphQlQuery, isAddress } from './utils'

export interface ISchemeStaticState {
  id: string
  address: Address
  dao: Address
  name: string
  paramsHash: string
}

export interface ISchemeState extends ISchemeStaticState {
  canDelegateCall: boolean
  canRegisterSchemes: boolean
  canUpgradeController: boolean
  canManageGlobalConstraints: boolean
  dao: Address
  paramsHash: string
  contributionRewardParams?: {
    votingMachine: Address
    voteParams: IGenesisProtocolParams
  } | null
  genericSchemeParams?: {
    votingMachine: Address
    contractToCall: Address
    voteParams: IGenesisProtocolParams
  } | null
  schemeRegistrarParams?: {
    votingMachine: Address
    voteRemoveParams: IGenesisProtocolParams
    voteRegisterParams: IGenesisProtocolParams
  } | null
}

export interface ISchemeQueryOptions extends ICommonQueryOptions {
  where?: {
    address?: Address
    canDelegateCall?: boolean
    canRegisterSchemes?: boolean
    canUpgradeController?: boolean
    canManageGlobalConstraints?: boolean
    dao?: Address
    id?: string
    name?: string
    paramsHash?: string
    [key: string]: any
  }
}

export interface ISchemeQueryOptions extends ICommonQueryOptions {
  where?: {
    address?: Address
    canDelegateCall?: boolean
    canRegisterSchemes?: boolean
    canUpgradeController?: boolean
    canManageGlobalConstraints?: boolean
    dao?: Address
    id?: string
    name?: string
    paramsHash?: string
    [key: string]: any
  }
}

/**
 * A Scheme represents a scheme instance that is registered at a DAO
 */
export class Scheme implements IStateful<ISchemeState> {
<<<<<<< HEAD
=======

>>>>>>> 4aa6f954
  /**
   * Scheme.search(context, options) searches for scheme entities
   * @param  context an Arc instance that provides connection information
   * @param  options the query options, cf. ISchemeQueryOptions
   * @return         an observable of Scheme objects
   */
  public static search(
    context: Arc,
    options: ISchemeQueryOptions = {},
    apolloQueryOptions: IApolloQueryOptions = {}
  ): Observable<Scheme[]> {
    let where = ''
    if (!options.where) { options.where = {}}
    for (const key of Object.keys(options.where)) {
      if (options.where[key] === undefined) {
        continue
      }

      if (key === 'address' || key === 'dao') {
        const option = options.where[key] as string
        isAddress(option)
        options.where[key] = option.toLowerCase()
      }

      where += `${key}: "${options.where[key] as string}"\n`
    }

    const query = gql`{
      controllerSchemes ${createGraphQlQuery(options, where)}
      {
          id
          address
          name
          dao { id }
          paramsHash
      }
    }`
    const itemMap = (item: any): Scheme|null => {
      if (!options.where) { options.where = {}}
<<<<<<< HEAD

      if (item.name === 'ReputationFromToken') {
        return new ReputationFromTokenScheme(
          item.id,
          item.dao.id,
          name,
          item.address,
          context
        )
      } else {
        return new Scheme(
          item.id,
          item.dao.id,
          name,
          item.address,
          context
        )
      }
=======
      return new Scheme(
        {
          address: item.address,
          dao: item.dao.id,
          id: item.id,
          name: item.name,
          paramsHash: item.paramsHash
        },
        context
      )
>>>>>>> 4aa6f954
    }

    return context.getObservableList(
      query,
      itemMap,
      apolloQueryOptions
    ) as Observable<Scheme[]>
  }

  public id: Address
  public staticState: ISchemeStaticState|null = null

  constructor(idOrOpts: Address|ISchemeStaticState, public context: Arc) {
    this.context = context
    if (typeof idOrOpts === 'string') {
      this.id = idOrOpts as string
      this.id = this.id.toLowerCase()
    } else {
      this.setStaticState(idOrOpts)
      this.id = (this.staticState as ISchemeStaticState).id
    }
  }

  public setStaticState(opts: ISchemeStaticState) {
    this.staticState = opts
  }

  /**
   * fetch the static state from the subgraph
   * @return the statatic state
   */
  public async fetchStaticState(): Promise<ISchemeStaticState> {
    if (!!this.staticState) {
      return this.staticState
    } else {
      const state = await this.state().pipe(first()).toPromise()
      this.staticState = state
      return state
    }
  }

  public state(): Observable < ISchemeState > {
    const query = gql`
      {
        controllerScheme (id: "${this.id}") {
          id
          address
          name
          dao { id }
          canDelegateCall
          canRegisterSchemes
          canUpgradeController
          canManageGlobalConstraints
          paramsHash
          contributionRewardParams {
            votingMachine
            voteParams {
              queuedVoteRequiredPercentage
              queuedVotePeriodLimit
              boostedVotePeriodLimit
              preBoostedVotePeriodLimit
              thresholdConst
              limitExponentValue
              quietEndingPeriod
              proposingRepReward
              votersReputationLossRatio
              minimumDaoBounty
              daoBountyConst
              activationTime
              voteOnBehalf
            }
          }
          genericSchemeParams {
            votingMachine
            contractToCall
            voteParams {
              queuedVoteRequiredPercentage
              queuedVotePeriodLimit
              boostedVotePeriodLimit
              preBoostedVotePeriodLimit
              thresholdConst
              limitExponentValue
              quietEndingPeriod
              proposingRepReward
              votersReputationLossRatio
              minimumDaoBounty
              daoBountyConst
              activationTime
              voteOnBehalf
            }
          }
          schemeRegistrarParams {
            votingMachine
            voteRemoveParams {
              queuedVoteRequiredPercentage
              queuedVotePeriodLimit
              boostedVotePeriodLimit
              preBoostedVotePeriodLimit
              thresholdConst
              limitExponentValue
              quietEndingPeriod
              proposingRepReward
              votersReputationLossRatio
              minimumDaoBounty
              daoBountyConst
              activationTime
              voteOnBehalf
            }
            voteRegisterParams {
              queuedVoteRequiredPercentage
              queuedVotePeriodLimit
              boostedVotePeriodLimit
              preBoostedVotePeriodLimit
              thresholdConst
              limitExponentValue
              quietEndingPeriod
              proposingRepReward
              votersReputationLossRatio
              minimumDaoBounty
              daoBountyConst
              activationTime
              voteOnBehalf
            }
          }
        }
      }
    `

    const itemMap = (item: any): ISchemeState|null => {
      if (!item) {
        return null
      }
      const name = item.name || this.context.getContractInfo(item.address).name
      return {
        address: item.address,
        canDelegateCall: item.canDelegateCall,
        canManageGlobalConstraints: item.canManageGlobalConstraints,
        canRegisterSchemes: item.canRegisterSchemes,
        canUpgradeController: item.canUpgradeController,
        contributionRewardParams: item.contributionRewardParams ? {
          voteParams: mapGenesisProtocolParams(item.contributionRewardParams.voteParams),
          votingMachine: item.contributionRewardParams.votingMachine
        } : null,
        dao: item.dao.id,
        genericSchemeParams: item.genericSchemeParams ? {
          contractToCall: item.genericSchemeParams.contractToCall,
          voteParams: mapGenesisProtocolParams(item.genericSchemeParams.voteParams),
          votingMachine: item.genericSchemeParams.votingMachine
        } : null,
        id: item.id,
        name,
        paramsHash: item.paramsHash,
        schemeRegistrarParams: item.schemeRegistrarParams ? {
          voteRegisterParams: mapGenesisProtocolParams(item.schemeRegistrarParams.voteRegisterParams),
          voteRemoveParams: mapGenesisProtocolParams(item.schemeRegistrarParams.voteRemoveParams),
          votingMachine: item.schemeRegistrarParams.votingMachine
        } : null
      }
    }
    return this.context.getObservableObject(query, itemMap) as Observable<ISchemeState>
  }

    /**
     * create a new proposal in this DAO
     * TODO: move this to the schemes - we should call proposal.scheme.createProposal
     * @param  options [description ]
     * @return a Proposal instance
     */
    public createProposal(options: IProposalCreateOptions): Operation<Proposal>  {
<<<<<<< HEAD
      let msg: string
      const context = this.context
      let createTransaction: () => any = () => null
      let map: any
=======
      const observable = Observable.create(async (observer: any) => {
        let msg: string
        const context = this.context
        let createTransaction: () => any = () => null
        let map: any
        const state = await this.fetchStaticState()
>>>>>>> 4aa6f954

        switch (state.name) {
          case 'ContributionReward':
            createTransaction  = ContributionReward.createTransaction(options, this.context)
            map = ContributionReward.createTransactionMap(options, this.context)
            break

          case 'GenericScheme':
            createTransaction  = GenericScheme.createTransaction(options, this.context)
            map = GenericScheme.createTransactionMap(options, this.context)
            break

          case 'SchemeRegistrar':
            createTransaction  = SchemeRegistrar.createTransaction(options, this.context)
            map = SchemeRegistrar.createTransactionMap(options, this.context)
            break

          default:
            msg = `Unknown proposal scheme: "${state.name}"`
            throw Error(msg)
        }

        const sendTransactionObservable = context.sendTransaction(createTransaction, map)
        const sub = sendTransactionObservable.subscribe(observer)

        return () => sub.unsubscribe()
      })

      return toIOperationObservable(observable)
    }

    public proposals(options: IProposalQueryOptions = {}): Observable < Proposal[] > {
      if (!options.where) { options.where = {}}
      options.where.scheme = this.id
      return Proposal.search(this.context, options)
    }

}<|MERGE_RESOLUTION|>--- conflicted
+++ resolved
@@ -77,10 +77,6 @@
  * A Scheme represents a scheme instance that is registered at a DAO
  */
 export class Scheme implements IStateful<ISchemeState> {
-<<<<<<< HEAD
-=======
-
->>>>>>> 4aa6f954
   /**
    * Scheme.search(context, options) searches for scheme entities
    * @param  context an Arc instance that provides connection information
@@ -120,26 +116,16 @@
     }`
     const itemMap = (item: any): Scheme|null => {
       if (!options.where) { options.where = {}}
-<<<<<<< HEAD
 
       if (item.name === 'ReputationFromToken') {
-        return new ReputationFromTokenScheme(
-          item.id,
-          item.dao.id,
+        return new ReputationFromTokenScheme({
+          address: item.address,
+          dao: item.dao.id,
+          id: item.id,
           name,
-          item.address,
-          context
-        )
+          paramsHash: item.paramsHash
+        }, context)
       } else {
-        return new Scheme(
-          item.id,
-          item.dao.id,
-          name,
-          item.address,
-          context
-        )
-      }
-=======
       return new Scheme(
         {
           address: item.address,
@@ -150,7 +136,7 @@
         },
         context
       )
->>>>>>> 4aa6f954
+      }
     }
 
     return context.getObservableList(
@@ -320,19 +306,12 @@
      * @return a Proposal instance
      */
     public createProposal(options: IProposalCreateOptions): Operation<Proposal>  {
-<<<<<<< HEAD
-      let msg: string
-      const context = this.context
-      let createTransaction: () => any = () => null
-      let map: any
-=======
       const observable = Observable.create(async (observer: any) => {
         let msg: string
         const context = this.context
         let createTransaction: () => any = () => null
         let map: any
         const state = await this.fetchStaticState()
->>>>>>> 4aa6f954
 
         switch (state.name) {
           case 'ContributionReward':
