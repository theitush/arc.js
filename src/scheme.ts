--- conflicted
+++ resolved
@@ -146,8 +146,10 @@
     }
 
     const itemMap = (item: any): SchemeBase|null => {
-      if (!options.where) { options.where = {}}
-      
+      if (!options.where) {
+        options.where = {}
+      }
+
       if (isCompetitionScheme(context, item)) {
         return new Competition.CompetitionScheme(context, {
           address: item.address,
@@ -273,13 +275,8 @@
   public coreState: ISchemeState | null = null
   public ReputationFromToken: ReputationFromTokenScheme | null = null
 
-<<<<<<< HEAD
-  constructor(public context: Arc, idOrOpts: Address | ISchemeStaticState) {
+  constructor(public context: Arc, idOrOpts: Address | ISchemeState) {
     super(context, idOrOpts)
-=======
-  constructor(idOrOpts: Address | ISchemeState, public context: Arc) {
-    super(idOrOpts, context)
->>>>>>> 90289001
     this.context = context
     if (typeof idOrOpts === 'string') {
       this.id = idOrOpts as string
@@ -301,7 +298,7 @@
    * fetch the static state from the subgraph
    * @return the statatic state
    */
-  public async fetchState(): Promise<ISchemeState> {
+  public async fetchState(apolloQueryOptions: IApolloQueryOptions = {}): Promise<ISchemeState> {
     const state = await this.state({ subscribe: false}).pipe(first()).toPromise()
     if (state === null) {
       throw Error(`No scheme with id ${this.id} was found in the subgraph`)
@@ -329,22 +326,13 @@
    * @return a Proposal instance
    */
   public createProposal(options: IProposalCreateOptions): Operation<Proposal>  {
-<<<<<<< HEAD
     const observable = Observable.create(async (observer: Observer<ITransactionUpdate<Proposal>>) => {
       try {
         let msg: string
         const context = this.context
         let transaction: ITransaction
         let map: transactionResultHandler<Proposal>
-        const state = await this.fetchStaticState()
-=======
-    const observable = Observable.create(async (observer: any) => {
-      let msg: string
-      const context = this.context
-      let createTransaction: () => any = () => null
-      let map: any
-      const state = await this.fetchState()
->>>>>>> 90289001
+        const state = await this.fetchState()
 
         switch (state.name) {
           case 'ContributionReward': {
