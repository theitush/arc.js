--- conflicted
+++ resolved
@@ -1,6 +1,6 @@
 import gql from 'graphql-tag'
 import { Observable } from 'rxjs'
-// import { first } from 'rxjs/operators'
+import { first } from 'rxjs/operators'
 import { Arc, IApolloQueryOptions } from './arc'
 import { IGenesisProtocolParams, mapGenesisProtocolParams } from './genesisProtocol'
 import { Operation, toIOperationObservable } from './operation'
@@ -277,7 +277,6 @@
     }
   }
 
-<<<<<<< HEAD
   /**
    * fetch the static state from the subgraph
    * @return the statatic state
@@ -303,8 +302,6 @@
     }
   }
 
-=======
->>>>>>> 26c8d417
   public state(apolloQueryOptions: IApolloQueryOptions = {}): Observable<ISchemeState> {
     const query = gql`query SchemeState
       {
