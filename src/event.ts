--- conflicted
+++ resolved
@@ -85,11 +85,7 @@
   public id: string
   public coreState: IEventState | undefined
 
-<<<<<<< HEAD
-constructor(public context: Arc, public idOrOpts: string | IEventStaticState) {
-=======
-constructor(public idOrOpts: string | IEventState, public context: Arc) {
->>>>>>> 90289001
+  constructor(public context: Arc, public idOrOpts: string | IEventState) {
     this.context = context
     if (typeof idOrOpts === 'string') {
       this.id = idOrOpts
@@ -132,7 +128,7 @@
     this.coreState = opts
   }
 
-  public async fetchState(): Promise < IEventState > {
+  public async fetchState(apolloQueryOptions: IApolloQueryOptions = {}): Promise < IEventState > {
     if (!!this.coreState) {
       return this.coreState
     } else {
