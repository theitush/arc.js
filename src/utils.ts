--- conflicted
+++ resolved
@@ -109,10 +109,6 @@
   if (!defaultAccount) {
     const msg = `No defaultAccount was set -- cannot send transaction`
     Logger.warn(msg)
-<<<<<<< HEAD
-    // throw Error(msg)
-=======
->>>>>>> 37b7c9cd
   }
   return {
     from: defaultAccount,
