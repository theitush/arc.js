--- conflicted
+++ resolved
@@ -10,11 +10,7 @@
 import fetch from 'isomorphic-fetch'
 import * as WebSocket from 'isomorphic-ws'
 import { Observable, Observer } from 'rxjs'
-<<<<<<< HEAD
-import { first } from 'rxjs/operators'
-=======
 import { IContractAddresses } from './arc'
->>>>>>> ab163c8b
 import { Logger } from './logger'
 import { Address } from './types'
 const Web3 = require('web3')
