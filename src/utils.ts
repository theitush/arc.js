--- conflicted
+++ resolved
@@ -159,7 +159,6 @@
 }
 
 /**
-<<<<<<< HEAD
  * get the contract addresses by querying the "meta-url" of the subgraph deployment
  * (in the default configuration, if the subgraph is at a url of the form:
  *      http://some.thing/subgraphs/name/{subgraphName}/graphql
@@ -216,13 +215,12 @@
     result[name] = address.toLowerCase()
   }
   return result
-=======
- * convert the number representation of RealMath.sol representations to real real numbers
+}
+/** convert the number representation of RealMath.sol representations to real real numbers
  * @param  t a BN instance of a real number in the RealMath representation
  * @return  a BN
  */
 export function realMathToNumber(t: BN): BN {
   const REAL_FBITS = 40
   return t.shrn(REAL_FBITS).add((t.maskn(REAL_FBITS).div(new BN(Math.pow(2, REAL_FBITS)))))
->>>>>>> 3e7d982a
 }