--- conflicted
+++ resolved
@@ -5,21 +5,12 @@
 import { IMemberQueryOptions, Member } from './member'
 import { IProposalCreateOptions, IProposalQueryOptions, Proposal } from './proposal'
 import { Reputation } from './reputation'
-<<<<<<< HEAD
-import { IRewardQueryOptions, IRewardState, Reward } from './reward'
+import { IRewardQueryOptions, Reward } from './reward'
 import { ISchemeQueryOptions, Scheme } from './scheme'
 import { IStake, IStakeQueryOptions, Stake } from './stake'
 import { Token } from './token'
 import { Address, ICommonQueryOptions, IStateful } from './types'
-import { BN } from './utils'
-=======
-import { IRewardQueryOptions, Reward } from './reward'
-import { IStake, IStakeQueryOptions, Stake } from './stake'
-import { Token } from './token'
-import { Address, ICommonQueryOptions, IStateful } from './types'
 import { BN, isAddress } from './utils'
-import { NULL_ADDRESS } from './utils'
->>>>>>> bddde07a
 import { IVote, IVoteQueryOptions, Vote } from './vote'
 
 export interface IDAOState {
@@ -127,11 +118,7 @@
 
   public schemes(options: ISchemeQueryOptions = {}): Observable<Scheme[]> {
     options.dao = this.address
-<<<<<<< HEAD
-    return Scheme.search(options, this.context)
-=======
-    return Queue.search(this.context, options)
->>>>>>> bddde07a
+    return Scheme.search(this.context, options)
   }
 
   public async scheme(options: ISchemeQueryOptions): Promise<Scheme> {
@@ -180,7 +167,6 @@
     return Proposal.search(this.context, options)
   }
 
-<<<<<<< HEAD
   public async proposal(proposalId: string): Promise<Proposal> {
     const proposals =  await this.proposals({id: proposalId}).pipe(first()).toPromise()
     if (proposals) {
@@ -189,10 +175,8 @@
       throw new Error(`No proposal with id ${proposalId} could be found`)
     }
   }
-  public rewards(options: IRewardQueryOptions = {}): Observable<IRewardState[]> {
-=======
+
   public rewards(options: IRewardQueryOptions = {}): Observable<Reward[]> {
->>>>>>> bddde07a
     options.dao = this.address
     return Reward.search(this.context, options)
   }
