--- conflicted
+++ resolved
@@ -60,14 +60,9 @@
     const itemMap = (r: any) => {
       return new Tag(context, {
         id: r.id,
-<<<<<<< HEAD
-        numberOfProposals: Number(r.numberOfProposals)
+        numberOfProposals: Number(r.numberOfProposals),
+        proposals: r.proposals.map((id: string) => new Proposal(context, id))
       })
-=======
-        numberOfProposals: Number(r.numberOfProposals),
-        proposals: r.proposals.map((id: string) => new Proposal(id, context))
-      }, context)
->>>>>>> 90289001
     }
 
     if (proposalId) {
@@ -115,13 +110,8 @@
   public coreState: ITagState|undefined
 
   constructor(
-<<<<<<< HEAD
-      public context: Arc,
-      idOrOpts: string|ITagStaticState
-=======
-      idOrOpts: string|ITagState,
-      public context: Arc
->>>>>>> 90289001
+    public context: Arc,
+    idOrOpts: string|ITagState
   ) {
     if (typeof idOrOpts === 'string') {
       this.id = idOrOpts
@@ -161,7 +151,7 @@
     this.coreState = opts
   }
 
-  public async fetchState(): Promise<ITagState> {
+  public async fetchState(apolloQueryOptions: IApolloQueryOptions = {}): Promise<ITagState> {
     const state = await this.state({subscribe: false}).pipe(first()).toPromise()
     this.setState(state)
     return state
