# A composition of services that are needed to run the tests of the client
# This is for DEVELOPMENT, not production

version: "3"
services:
  graph-node:
    image: 'graphprotocol/graph-node:v0.16.1'
    ports:
      - 8000:8000
      - 8001:8001
      - 8020:8020
    links:
      - ipfs
      - postgres
      - ganache
    environment:
      postgres_host: postgres:5432
      postgres_user: postgres
      postgres_pass: 'letmein'
      postgres_db: postgres
      ipfs: ipfs:5001
      ethereum: private:http://ganache:8545
      GRAPH_LOG: "graph.log"
      GRAPH_IPFS_TIMEOUT: '2'
      GRAPH_MAX_IPFS_FILE_BYTES: '990000'
      GRAPH_GRAPHQL_MAX_FIRST: '1000'

  ipfs:
<<<<<<< HEAD
    image: daostack/subgraph-ipfs:0.0.1-rc.36-v1-3.0.18
=======
    image: daostack/subgraph-ipfs:0.0.1-rc.36-v1-3.0.19
>>>>>>> 8c867003
    ports:
      - 5001:5001

  postgres:
<<<<<<< HEAD
    image: daostack/subgraph-postgres:0.0.1-rc.36-v1-3.0.18
=======
    image: daostack/subgraph-postgres:0.0.1-rc.36-v1-3.0.19
>>>>>>> 8c867003
    ports:
      - 9432:5432
    environment:
      POSTGRES_PASSWORD: 'letmein'

  ganache:
<<<<<<< HEAD
    image: daostack/test-env:0.0.1-rc.36-v1-3.0.18
=======
    image: daostack/test-env:0.0.1-rc.36-v1-3.0.19
>>>>>>> 8c867003
    ports:
      - 8545:8545<|MERGE_RESOLUTION|>--- conflicted
+++ resolved
@@ -26,30 +26,18 @@
       GRAPH_GRAPHQL_MAX_FIRST: '1000'
 
   ipfs:
-<<<<<<< HEAD
-    image: daostack/subgraph-ipfs:0.0.1-rc.36-v1-3.0.18
-=======
     image: daostack/subgraph-ipfs:0.0.1-rc.36-v1-3.0.19
->>>>>>> 8c867003
     ports:
       - 5001:5001
 
   postgres:
-<<<<<<< HEAD
-    image: daostack/subgraph-postgres:0.0.1-rc.36-v1-3.0.18
-=======
     image: daostack/subgraph-postgres:0.0.1-rc.36-v1-3.0.19
->>>>>>> 8c867003
     ports:
       - 9432:5432
     environment:
       POSTGRES_PASSWORD: 'letmein'
 
   ganache:
-<<<<<<< HEAD
-    image: daostack/test-env:0.0.1-rc.36-v1-3.0.18
-=======
     image: daostack/test-env:0.0.1-rc.36-v1-3.0.19
->>>>>>> 8c867003
     ports:
       - 8545:8545